'use strict';

require('./glutil.js');
var GlyphAtlas = require('../text/glyphatlas.js');
var glmatrix = require('../lib/glmatrix.js');
var FrameHistory = require('./framehistory.js');

var mat4 = glmatrix.mat4;

var drawSymbol = require('./drawsymbol.js');
var drawLine = require('./drawline.js');
var drawFill = require('./drawfill.js');
var drawRaster = require('./drawraster.js');
var drawDebug = require('./drawdebug.js');
var drawBackground = require('./drawbackground.js');
var drawComposited = require('./drawcomposited.js');
var drawVertices = require('./drawvertices.js');

/*
 * Initialize a new painter object.
 *
 * @param {Canvas} gl an experimental-webgl drawing context
 */
module.exports = GLPainter;
function GLPainter(gl, transform) {
    this.gl = gl;
    this.transform = transform;
    this.bufferProperties = {};

    this.framebufferObject = null;
    this.renderTextures = [];
    this.namedRenderTextures = {};

    this.tileExtent = 4096;
    this.frameHistory = new FrameHistory();

    this.setup();
}

/*
 * Update the GL viewport, projection matrix, and transforms to compensate
 * for a new width and height value.
 */
GLPainter.prototype.resize = function(width, height) {
    var gl = this.gl;
    // Initialize projection matrix
    this.projectionMatrix = mat4.create();
    mat4.ortho(this.projectionMatrix, 0, width, height, 0, 0, -1);

    this.width = width * window.devicePixelRatio;
    this.height = height * window.devicePixelRatio;
    gl.viewport(0, 0, this.width, this.height);

    for (var i = this.renderTextures.length - 1; i >= 0; i--) {
        gl.deleteTexture(this.renderTextures.pop());
    }
    if (this.stencilBuffer) {
        gl.deleteRenderbuffer(this.stencilBuffer);
        delete this.stencilBuffer;
    }
};


GLPainter.prototype.setup = function() {
    var gl = this.gl;

    gl.verbose = true;

    // We are blending the new pixels *behind* the existing pixels. That way we can
    // draw front-to-back and use then stencil buffer to cull opaque pixels early.
    gl.enable(gl.BLEND);
    gl.blendFunc(gl.ONE_MINUS_DST_ALPHA, gl.ONE);

    gl.enable(gl.STENCIL_TEST);

    this.glyphAtlas = new GlyphAtlas(1024, 1024);
    // this.glyphAtlas.debug = true;
    this.glyphAtlas.bind(gl);

    // Initialize shaders
    this.debugShader = gl.initializeShader('debug',
        ['a_pos'],
        ['u_posmatrix', 'u_pointsize', 'u_color']);

    this.compositeShader = gl.initializeShader('composite',
        ['a_pos'],
        ['u_posmatrix', 'u_opacity']);

    this.rasterShader = gl.initializeShader('raster',
        ['a_pos', 'a_texture_pos'],
        ['u_posmatrix', 'u_brightness_low', 'u_brightness_high', 'u_saturation_factor', 'u_spin_weights', 'u_contrast_factor', 'u_opacity0', 'u_opacity1', 'u_image0', 'u_image1', 'u_tl_parent', 'u_scale_parent']);

    this.lineShader = gl.initializeShader('line',
        ['a_pos', 'a_extrude', 'a_linesofar'],
        ['u_posmatrix', 'u_exmatrix', 'u_linewidth', 'u_color', 'u_debug', 'u_ratio', 'u_dasharray', 'u_gamma', 'u_blur']);

    this.linepatternShader = gl.initializeShader('linepattern',
        ['a_pos', 'a_extrude', 'a_linesofar'],
        ['u_posmatrix', 'u_exmatrix', 'u_linewidth', 'u_ratio', 'u_pattern_size', 'u_pattern_tl', 'u_pattern_br', 'u_point', 'u_gamma', 'u_fade']);

    this.labelShader = gl.initializeShader('label',
        ['a_pos', 'a_offset', 'a_tex'],
        ['u_texsize', 'u_sampler', 'u_posmatrix', 'u_resizematrix', 'u_color']);

    this.pointShader = gl.initializeShader('point',
        ['a_pos', 'a_angle', 'a_minzoom', 'a_tl', 'a_br'],
        ['u_posmatrix', 'u_rotationmatrix', 'u_color', 'u_invert', 'u_zoom', 'u_texsize', 'u_size']);

    this.dotShader = gl.initializeShader('dot',
        ['a_pos'],
        ['u_posmatrix', 'u_size', 'u_color', 'u_blur']);

    this.sdfShader = gl.initializeShader('sdf',
        ['a_pos', 'a_tex', 'a_offset', 'a_angle', 'a_minzoom', 'a_maxzoom', 'a_rangeend', 'a_rangestart', 'a_labelminzoom'],
        ['u_posmatrix', 'u_exmatrix', 'u_texture', 'u_texsize', 'u_color', 'u_gamma', 'u_buffer', 'u_angle', 'u_zoom', 'u_flip', 'u_fadedist', 'u_minfadezoom', 'u_maxfadezoom', 'u_fadezoom']);

    this.iconShader = gl.initializeShader('icon',
        ['a_pos', 'a_tex', 'a_offset', 'a_angle', 'a_minzoom', 'a_maxzoom', 'a_rangeend', 'a_rangestart', 'a_labelminzoom'],
        ['u_posmatrix', 'u_exmatrix', 'u_texture', 'u_texsize', 'u_angle', 'u_zoom', 'u_flip', 'u_fadedist', 'u_minfadezoom', 'u_maxfadezoom', 'u_fadezoom']);

    this.outlineShader = gl.initializeShader('outline',
        ['a_pos'],
        ['u_posmatrix', 'u_color', 'u_world']
    );

    this.patternShader = gl.initializeShader('pattern',
        ['a_pos'],
        ['u_posmatrix', 'u_pattern_tl', 'u_pattern_br', 'u_mix', 'u_patternmatrix']
    );

    this.fillShader = gl.initializeShader('fill',
        ['a_pos'],
        ['u_posmatrix', 'u_color']
    );

    // The backgroundBuffer is used when drawing to the full *canvas*
    var background = [ -1, -1, 1, -1, -1, 1, 1, 1 ];
    var backgroundArray = new Int16Array(background);
    this.backgroundBuffer = gl.createBuffer();
    this.bufferProperties.backgroundItemSize = 2;
    this.bufferProperties.backgroundNumItems = background.length / this.bufferProperties.backgroundItemSize;
    gl.bindBuffer(gl.ARRAY_BUFFER, this.backgroundBuffer);
    gl.bufferData(gl.ARRAY_BUFFER, backgroundArray, gl.STATIC_DRAW);

    this.identityMatrix = mat4.create();

    // The tileExtentBuffer is used when drawing to a full *tile*
    var t = this.tileExtent;
    var maxInt16 = 32767;
    var tileExtentArray = new Int16Array([
        // tile coord x, tile coord y, texture coord x, texture coord y
        0, 0, 0, 0,
        t, 0, maxInt16, 0,
        0, t, 0, maxInt16,
        t, t, maxInt16, maxInt16
    ]);
    this.tileExtentBuffer = gl.createBuffer();
    this.bufferProperties.tileExtentItemSize = 4;
    this.bufferProperties.tileExtentNumItems = 4;
    gl.bindBuffer(gl.ARRAY_BUFFER, this.tileExtentBuffer);
    gl.bufferData(gl.ARRAY_BUFFER, tileExtentArray, gl.STATIC_DRAW);

    // The debugBuffer is used to draw tile outlines for debugging
    var debug = [ 0, 0, /**/ 4095, 0, /**/ 4095, 4095, /**/ 0, 4095, /**/ 0, 0];
    var debugArray = new Int16Array(debug);
    this.debugBuffer = gl.createBuffer();
    this.bufferProperties.debugItemSize = 2;
    this.bufferProperties.debugNumItems = debug.length / this.bufferProperties.debugItemSize;
    gl.bindBuffer(gl.ARRAY_BUFFER, this.debugBuffer);
    gl.bufferData(gl.ARRAY_BUFFER, debugArray, gl.STATIC_DRAW);

    // The debugTextBuffer is used to draw tile IDs for debugging
    this.debugTextBuffer = gl.createBuffer();
    this.bufferProperties.debugTextItemSize = 2;
};

/*
 * Reset the color buffers of the drawing canvas.
 */
GLPainter.prototype.clearColor = function() {
    var gl = this.gl;
    gl.clearColor(0, 0, 0, 0);
    gl.clear(gl.COLOR_BUFFER_BIT);
};

/*
 * Reset the drawing canvas by clearing the stencil buffer so that we can draw
 * new tiles at the same location, while retaining previously drawn pixels.
 */
GLPainter.prototype.clearStencil = function() {
    var gl = this.gl;
    gl.clearStencil(0x0);
    gl.stencilMask(0xFF);
    gl.clear(gl.STENCIL_BUFFER_BIT);
};

GLPainter.prototype.drawClippingMask = function() {
    var gl = this.gl;
    gl.switchShader(this.fillShader, this.tile.posMatrix, this.tile.exMatrix);
    gl.colorMask(false, false, false, false);

    // Clear the entire stencil buffer, except for the 7th bit, which stores
    // the global clipping mask that allows us to avoid drawing in regions of
    // tiles we've already painted in.
    gl.clearStencil(0x0);
    gl.stencilMask(0xBF);
    gl.clear(gl.STENCIL_BUFFER_BIT);

    // The stencil test will fail always, meaning we set all pixels covered
    // by this geometry to 0x80. We use the highest bit 0x80 to mark the regions
    // we want to draw in. All pixels that have this bit *not* set will never be
    // drawn in.
    gl.stencilFunc(gl.EQUAL, 0xC0, 0x40);
    gl.stencilMask(0xC0);
    gl.stencilOp(gl.REPLACE, gl.KEEP, gl.KEEP);

    // Draw the clipping mask
    gl.bindBuffer(gl.ARRAY_BUFFER, this.tileExtentBuffer);
    gl.vertexAttribPointer(this.fillShader.a_pos, this.bufferProperties.tileExtentItemSize, gl.SHORT, false, 8, 0);
    gl.drawArrays(gl.TRIANGLE_STRIP, 0, this.bufferProperties.tileExtentNumItems);

    gl.stencilFunc(gl.EQUAL, 0x80, 0x80);
    gl.stencilOp(gl.KEEP, gl.KEEP, gl.REPLACE);
    gl.stencilMask(0x00);
    gl.colorMask(true, true, true, true);
};

// Set up a texture that can be drawn into
GLPainter.prototype.bindRenderTexture = function(name) {
    var gl = this.gl;

    if (name) {

        // Only create one framebuffer. Reuse it for every level.
        if (!this.framebufferObject) {
            this.framebufferObject = gl.createFramebuffer();
        }

        // There's only one stencil buffer that we always attach.
        if (!this.stencilBuffer) {
            var stencil = this.stencilBuffer = gl.createRenderbuffer();
            gl.bindRenderbuffer(gl.RENDERBUFFER, stencil);
            gl.renderbufferStorage(gl.RENDERBUFFER, gl.STENCIL_INDEX8, gl.drawingBufferWidth, gl.drawingBufferHeight);
        }

        // We create a separate texture for every level.
        var texture = this.renderTextures.pop();
        if (!texture) {
            texture = gl.createTexture();
            gl.bindTexture(gl.TEXTURE_2D, texture);
            gl.texParameteri(gl.TEXTURE_2D, gl.TEXTURE_WRAP_S, gl.CLAMP_TO_EDGE);
            gl.texParameteri(gl.TEXTURE_2D, gl.TEXTURE_WRAP_T, gl.CLAMP_TO_EDGE);
            gl.texParameteri(gl.TEXTURE_2D, gl.TEXTURE_MIN_FILTER, gl.NEAREST);
            gl.texParameteri(gl.TEXTURE_2D, gl.TEXTURE_MAG_FILTER, gl.NEAREST);
            gl.texImage2D(gl.TEXTURE_2D, 0, gl.RGBA, gl.drawingBufferWidth, gl.drawingBufferHeight, 0, gl.RGBA, gl.UNSIGNED_BYTE, null);
        }

        this.namedRenderTextures[name] = texture;

        gl.bindFramebuffer(gl.FRAMEBUFFER, this.framebufferObject);
        gl.framebufferRenderbuffer(gl.FRAMEBUFFER, gl.STENCIL_ATTACHMENT, gl.RENDERBUFFER, this.stencilBuffer);
        gl.framebufferTexture2D(gl.FRAMEBUFFER, gl.COLOR_ATTACHMENT0, gl.TEXTURE_2D, texture, 0);

    } else {
        gl.bindFramebuffer(gl.FRAMEBUFFER, null);
    }

    this.clearColor();
};

GLPainter.prototype.freeRenderTexture = function(name) {
    this.renderTextures.push(this.namedRenderTextures[name]);
    delete this.namedRenderTextures[name];
};

/*
 * Draw a new tile to the context, assuming that the viewport is
 * already correctly set.
 */
GLPainter.prototype.draw = function glPainterDraw(tile, style, layers, params) {
    this.tile = tile;

    // false when drawing a group of composited layers
    if (tile) {
        // Draw the root clipping mask.
        this.drawClippingMask();
    }

    if (!Array.isArray(layers)) console.warn('Layers is not an array');

    this.frameHistory.record(this.transform.zoom);

    // Draw layers front-to-back.
    // Layers are already in reverse order from style.restructure()
    for (var i = 0, len = layers.length; i < len; i++) {
        this.applyStyle(layers[i], style, tile && tile.buckets, params);
    }

    if (params.debug) {
        drawDebug(this.gl, this, tile, params);
    }
};

GLPainter.prototype.applyStyle = function(layer, style, buckets, params) {
    var gl = this.gl;

    var layerStyle = style.computed[layer.id];
    if (!layerStyle || layerStyle.hidden) return;

    if (layer.layers) {
        drawComposited(gl, this, buckets, layerStyle, params, style, layer);
    } else if (params.background) {
        drawBackground(gl, this, undefined, layerStyle, this.identityMatrix, params, style.sprite);
    } else {

        var bucket = buckets[layer.bucket];
        // There are no vertices yet for this layer.
        if (!bucket || (bucket.hasData && !bucket.hasData())) return;

        var type = bucket.type;

        if (bucket.minZoom && this.transform.zoom < bucket.minZoom) return;
        if (bucket.maxZoom && this.transform.zoom >= bucket.maxZoom) return;

<<<<<<< HEAD
        var translate = type === 'text' ? layerStyle['text-translate'] :
                        type === 'fill' ? layerStyle['fill-translate'] :
                        type === 'line' ? layerStyle['line-translate'] :
                        type === 'icon' ? layerStyle['icon-translate'] : null;


        var translatedMatrix;

        if (translate) {
            var tilePixelRatio = this.transform.scale / (1 << params.z) / 8;
            var translation = [
                translate[0] / tilePixelRatio,
                translate[1] / tilePixelRatio,
                0
            ];
            translatedMatrix = new Float32Array(16);
            mat4.translate(translatedMatrix, this.tile.posMatrix, translation);
        }

        var draw = type === 'symbol' ? drawSymbol :
                   type === 'fill' ? drawFill :
                   type === 'line' ? drawLine :
                   type === 'raster' ? drawRaster : null;
=======
        var draw = info.type === 'symbol' ? drawSymbol :
                   info.type === 'fill' ? drawFill :
                   info.type === 'line' ? drawLine :
                   info.type === 'raster' ? drawRaster : null;
>>>>>>> e2486843

        if (draw) {
            draw(gl, this, bucket, layerStyle, this.tile.posMatrix, params, style.sprite);
        } else {
            console.warn('No bucket type specified');
        }

        if (params.vertices && !layer.layers) {
            drawVertices(gl, this, bucket);
        }
    }
};

// Draws non-opaque areas. This is for debugging purposes.
GLPainter.prototype.drawStencilBuffer = function() {
    var gl = this.gl;
    gl.switchShader(this.fillShader, this.identityMatrix);

    // Blend to the front, not the back.
    gl.blendFunc(gl.ONE, gl.ONE_MINUS_SRC_ALPHA);
    gl.stencilMask(0x00);
    gl.stencilFunc(gl.EQUAL, 0x80, 0x80);

    // Drw the filling quad where the stencil buffer isn't set.
    gl.bindBuffer(gl.ARRAY_BUFFER, this.backgroundBuffer);
    gl.vertexAttribPointer(this.fillShader.a_pos, this.bufferProperties.backgroundItemSize, gl.SHORT, false, 0, 0);
    gl.uniform4fv(this.fillShader.u_color, [0, 0, 0, 0.5]);
    gl.drawArrays(gl.TRIANGLE_STRIP, 0, this.bufferProperties.backgroundNumItems);

    // Revert blending mode to blend to the back.
    gl.blendFunc(gl.ONE_MINUS_DST_ALPHA, gl.ONE);
};

GLPainter.prototype.translateMatrix = function(matrix, translate, z) {

    if (!translate) return matrix;

    var translatedMatrix;
    var tilePixelRatio = this.transform.scale / (1 << z) / 8;
    var translation = [
        translate[0] / tilePixelRatio,
        translate[1] / tilePixelRatio,
        0
    ];
    translatedMatrix = new Float32Array(16);
    mat4.translate(translatedMatrix, this.tile.posMatrix, translation);

    return translatedMatrix;
};<|MERGE_RESOLUTION|>--- conflicted
+++ resolved
@@ -322,36 +322,10 @@
         if (bucket.minZoom && this.transform.zoom < bucket.minZoom) return;
         if (bucket.maxZoom && this.transform.zoom >= bucket.maxZoom) return;
 
-<<<<<<< HEAD
-        var translate = type === 'text' ? layerStyle['text-translate'] :
-                        type === 'fill' ? layerStyle['fill-translate'] :
-                        type === 'line' ? layerStyle['line-translate'] :
-                        type === 'icon' ? layerStyle['icon-translate'] : null;
-
-
-        var translatedMatrix;
-
-        if (translate) {
-            var tilePixelRatio = this.transform.scale / (1 << params.z) / 8;
-            var translation = [
-                translate[0] / tilePixelRatio,
-                translate[1] / tilePixelRatio,
-                0
-            ];
-            translatedMatrix = new Float32Array(16);
-            mat4.translate(translatedMatrix, this.tile.posMatrix, translation);
-        }
-
         var draw = type === 'symbol' ? drawSymbol :
                    type === 'fill' ? drawFill :
                    type === 'line' ? drawLine :
                    type === 'raster' ? drawRaster : null;
-=======
-        var draw = info.type === 'symbol' ? drawSymbol :
-                   info.type === 'fill' ? drawFill :
-                   info.type === 'line' ? drawLine :
-                   info.type === 'raster' ? drawRaster : null;
->>>>>>> e2486843
 
         if (draw) {
             draw(gl, this, bucket, layerStyle, this.tile.posMatrix, params, style.sprite);
