var style_json = {
    "mapping": [
        {
            "layer": "water",
            "sort": {
                "water": true
            }
        },
        {
            "layer": "admin",
            "sort": {
                "borders": true
            }
        },
        {
            "layer": "waterway",
            "field": "class",
            "sort": {
                "waterway": true
            }
        },
        {
            "layer": "landuse",
            "field": "class",
            "sort": {
                "landuse_park": "park",
                "landuse_wood": "wood",
                "landuse_school": "school",
                "landuse_cemetery": "cemetery",
                "landuse_industrial": "industrial"
            }
        },
        {
            "layer": "building",
            "sort": {
                "building": true
            }
        },
        {
            "layer": "tunnel",
            "field": "class",
            "sort": {
                "tunnel_large": ["motorway", "main"],
                "tunnel_regular": ["street", "street_limited"]
            }
        },
        {
            "layer": "road",
            "field": "class",
            "sort": {
                "road_large": ["motorway", "main"],
                "road_regular": ["street", "street_limited"]
            }
        },
        {
            "layer": "bridge",
            "field": "class",
            "sort": {
                "bridge_large": ["motorway", "main"],
                "bridge_regular": ["street", "street_limited"]
            }
        },
        {
            "layer": "country_label",
            "label": "name",
            "sort": {
                "country_label": true
            }
        }
    ],
    "constants": {
        "land": "#e8e0d8",
        "water": "#73b6e6",
        "park": "#c8df9f",
        "road": "#fefefe",
        "border": "#6d90ab",
        "wood": "#33AA66",
        "building": "#d9ccbe"
    },
    "layers": [
        // {
        //     "data": "#background",
        //     "type": "fill",
        //     "color": "water"
        // },
        {
            "data": "landuse_park",
            "type": "fill",
            "color": "park",
            "antialias": true
        },
        {
            "data": "landuse_wood",
            "type": "fill",
            "color": "wood",
            "opacity": 0.08,
            "antialias": true
        },
        {
            "data": "water",
            "type": "fill",
            "color": "water",
            "antialias": true
        },
        {
            "data": "waterway",
            "type": "line",
            "color": "water",
            "width": ["linear", 8, 1, 0.5, 0.5]
        },
        {
            "data": "tunnel_large",
            "type": "line",
            "color": [0, 0, 0, 0.5],
            "width": 1,
            "offset": ["exponential", 8, -1, 0.2, 1],
            "enabled": ["min", 13]
        },
        {
            "data": "tunnel_regular",
            "type": "line",
            "color": [0, 0, 0, 0.5],
            "width": 1,
            "offset": ["exponential", 10, 0.5, 0.2, 1],
            "enabled": ["min", 14.5 ]
        },
        {
            "data": "tunnel_large",
            "type": "line",
            "color": [ 1, 1, 1, 0.5],
            "width": ["exponential", 8, -1, 0.2, 1]
        },
        {
            "data": "tunnel_regular",
            "type": "line",
            "color": [ 1, 1, 1, 0.5],
            "width": ["exponential", 10, -1, 0.2, 1]
        },
        {
            "data": "building",
            "type": "fill",
            "color": "building",
            "antialias": true
        },
        {
            "data": "road_large",
            "type": "line",
            "color": [0.6, 0.6, 0.6, 1],
            "width": ["exponential", 8, 1.0, 0.2, 1],
            "enabled": ["min", 13]
        },
        {
            "data": "road_regular",
            "type": "line",
            "color": [0, 0, 0, 1],
            "width": ["exponential", 10, 0.5, 0.2, 1],
            "enabled": ["min", 14.5 ]
        },
        {
            "data": "road_large",
            "type": "line",
            "color": "road",
            "width": ["exponential", 8, -1, 0.2, 1]
        },
        {
            "data": "road_regular",
            "type": "line",
            "color": "road",
            "width": ["exponential", 10, -1, 0.2, 1]
        },
        {
            "data": "borders",
            "type": "line",
            "color": [0,0,0,0.3],
            "width": 1
        },
        {
            "data": "bridge_large",
            "type": "line",
            "color": [0, 0, 0, 1],
            "width": ["exponential", 8, 1.5, 0.2, 1],
            "enabled": ["min", 13]
        },
        {
            "data": "bridge_large",
            "type": "line",
            "color": "road",
            "width": ["exponential", 8, -1, 0.2, 1]
<<<<<<< HEAD
        },
       //  {
       //     "data": "country_label",
       //     "type": "text",
       //     "color": "#000000",
       //     "width": 2
       // },
        {
            "data": "building",
            "type": "point",
            "url": "img/city-24.png"
        },
        {
=======
        }, {
>>>>>>> 43d0e809
           "data": "country_label",
           "type": "text",
           "color": "#000000",
           "width": 2
       }
    ]
};<|MERGE_RESOLUTION|>--- conflicted
+++ resolved
@@ -186,7 +186,6 @@
             "type": "line",
             "color": "road",
             "width": ["exponential", 8, -1, 0.2, 1]
-<<<<<<< HEAD
         },
        //  {
        //     "data": "country_label",
@@ -200,9 +199,6 @@
             "url": "img/city-24.png"
         },
         {
-=======
-        }, {
->>>>>>> 43d0e809
            "data": "country_label",
            "type": "text",
            "color": "#000000",
