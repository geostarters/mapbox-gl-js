--- conflicted
+++ resolved
@@ -12,13 +12,9 @@
   `x` and `y` return the center point instead of top/left; `lat`/`lng` is now `center` (LatLng); removed unused properties
 - Added `tileSize` option for tile sources.
 - `zoom` values now match standard 256px tile maps. Each zoom level's value increases by 1.
-<<<<<<< HEAD
   **Breaking**: update all zoom level dependent styles by adding 1 to each zoom level.
 - Added `Point` class to encapsulate x, y coords.
-=======
-  Update all zoom level dependent styles by adding 1 to each zoom level.
-- Raster buckets now need to specify `type: 'raster'` in the stylesheet
->>>>>>> 625fb8cc
+- Raster buckets now need to specify `type: 'raster'` in the stylesheet.
 
 ### 0.0.7
 
