// @flow

const util = require('../util/util');

<<<<<<< HEAD
import type Dispatcher from '../util/dispatcher';
import type Evented from '../util/evented';
import type Map from '../ui/map';
import type Tile from './tile';
import type TileCoord from './tile_coord';
=======
const sourceTypes = {
    'vector': require('../source/vector_tile_source'),
    'vectoroffline': require('../source/vector_tile_offline_source'),
    'raster': require('../source/raster_tile_source'),
    'rasteroffline': require('../source/raster_tile_offline_source'),
    'geojson': require('../source/geojson_source'),
    'video': require('../source/video_source'),
    'image': require('../source/image_source'),
    'canvas': require('../source/canvas_source')
};

/*
 * Creates a tiled data source instance given an options object.
 *
 * @param {string} id
 * @param {Object} source A source definition object compliant with [`mapbox-gl-style-spec`](https://www.mapbox.com/mapbox-gl-style-spec/#sources) or, for a third-party source type, with that type's requirements.
 * @param {string} options.type A source type like `raster`, `vector`, `video`, etc.
 * @param {Dispatcher} dispatcher
 * @returns {Source}
 */
exports.create = function(id, source, dispatcher, eventedParent) {
    source = new sourceTypes[source.type](id, source, dispatcher, eventedParent);
>>>>>>> 4d1db0bd


/**
 * The `Source` interface must be implemented by each source type, including "core" types (`vector`, `raster`,
 * `video`, etc.) and all custom, third-party types.
 *
 * @class Source
 * @private
 *
 * @param {string} id The id for the source. Must not be used by any existing source.
 * @param {Object} options Source options, specific to the source type (except for `options.type`, which is always
 * required).
 * @param {string} options.type The source type, matching the value of `name` used in {@link Style#addSourceType}.
 * @param {Dispatcher} dispatcher A {@link Dispatcher} instance, which can be used to send messages to the workers.
 *
 * @fires data with `{dataType: 'source', sourceDataType: 'metadata'}` to indicate that any necessary metadata
 * has been loaded so that it's okay to call `loadTile`; and with `{dataType: 'source', sourceDataType: 'content'}`
 * to indicate that the source data has changed, so that any current caches should be flushed.
 * @property {string} id The id for the source.  Must match the id passed to the constructor.
 * @property {number} minzoom
 * @property {number} maxzoom
 * @property {boolean} isTileClipped `false` if tiles can be drawn outside their boundaries, `true` if they cannot.
 * @property {boolean} reparseOverscaled `true` if tiles should be sent back to the worker for each overzoomed zoom
 * level, `false` if not.
 * @property {boolean} roundZoom `true` if zoom levels are rounded to the nearest integer in the source data, `false`
 * if they are floor-ed to the nearest integer.
 */
export interface Source {
    /**
     * An optional URL to a script which, when run by a Worker, registers a {@link WorkerSource}
     * implementation for this Source type by calling `self.registerWorkerSource(workerSource: WorkerSource)`.
     */
    static workerSourceURL?: URL;

    +type: string;
    id: string;
    minzoom: number,
    maxzoom: number,
    tileSize: number,

    roundZoom?: boolean,
    reparseOverscaled?: boolean,

    constructor(id: string, source: SourceSpecification, dispatcher: Dispatcher, eventedParent: Evented): Source;

    fire(type: string, data: Object): mixed;

    +onAdd?: (map: Map) => void;
    +onRemove?: (map: Map) => void;

    loadTile(tile: Tile, callback: Callback<void>): void;
    +hasTile?: (coord: TileCoord) => boolean;
    +abortTile?: (tile: Tile) => void;
    +unloadTile?: (tile: Tile) => void;

    /**
     * @returns A plain (stringifiable) JS object representing the current state of the source.
     * Creating a source using the returned object as the `options` should result in a Source that is
     * equivalent to this one.
     */
    serialize(): Object;

    +prepare?: () => void;
}

const sourceTypes: {[string]: Class<Source>} = {
    'vector': require('../source/vector_tile_source'),
    'vectoroffline': require('../source/vector_tile_offline_source'),
    'raster': require('../source/raster_tile_source'),
    'geojson': require('../source/geojson_source'),
    'video': require('../source/video_source'),
    'image': require('../source/image_source'),
    'canvas': require('../source/canvas_source')
};

/*
 * Creates a tiled data source instance given an options object.
 *
 * @param id
 * @param {Object} source A source definition object compliant with
 * [`mapbox-gl-style-spec`](https://www.mapbox.com/mapbox-gl-style-spec/#sources) or, for a third-party source type,
  * with that type's requirements.
 * @param {Dispatcher} dispatcher
 * @returns {Source}
 */
exports.create = function(id: string, specification: SourceSpecification, dispatcher: Dispatcher, eventedParent: Evented) {
    const source = new sourceTypes[specification.type](id, specification, dispatcher, eventedParent);

    if (source.id !== id) {
        throw new Error(`Expected Source id to be ${id} instead of ${source.id}`);
    }

    util.bindAll(['load', 'abort', 'unload', 'serialize', 'prepare'], source);
    return source;
};

exports.getType = function (name: string) {
    return sourceTypes[name];
};

exports.setType = function (name: string, type: Class<Source>) {
    sourceTypes[name] = type;
};

export interface Actor {
    send(type: string, data: Object, callback: Callback<any>): void;
}<|MERGE_RESOLUTION|>--- conflicted
+++ resolved
@@ -2,37 +2,11 @@
 
 const util = require('../util/util');
 
-<<<<<<< HEAD
 import type Dispatcher from '../util/dispatcher';
 import type Evented from '../util/evented';
 import type Map from '../ui/map';
 import type Tile from './tile';
 import type TileCoord from './tile_coord';
-=======
-const sourceTypes = {
-    'vector': require('../source/vector_tile_source'),
-    'vectoroffline': require('../source/vector_tile_offline_source'),
-    'raster': require('../source/raster_tile_source'),
-    'rasteroffline': require('../source/raster_tile_offline_source'),
-    'geojson': require('../source/geojson_source'),
-    'video': require('../source/video_source'),
-    'image': require('../source/image_source'),
-    'canvas': require('../source/canvas_source')
-};
-
-/*
- * Creates a tiled data source instance given an options object.
- *
- * @param {string} id
- * @param {Object} source A source definition object compliant with [`mapbox-gl-style-spec`](https://www.mapbox.com/mapbox-gl-style-spec/#sources) or, for a third-party source type, with that type's requirements.
- * @param {string} options.type A source type like `raster`, `vector`, `video`, etc.
- * @param {Dispatcher} dispatcher
- * @returns {Source}
- */
-exports.create = function(id, source, dispatcher, eventedParent) {
-    source = new sourceTypes[source.type](id, source, dispatcher, eventedParent);
->>>>>>> 4d1db0bd
-
 
 /**
  * The `Source` interface must be implemented by each source type, including "core" types (`vector`, `raster`,
