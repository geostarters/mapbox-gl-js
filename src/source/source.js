// @flow

const util = require('../util/util');

import type Dispatcher from '../util/dispatcher';
import type Evented from '../util/evented';
import type Map from '../ui/map';
import type Tile from './tile';
import type {OverscaledTileID} from './tile_id';
import type {Callback} from '../types/callback';

/**
 * The `Source` interface must be implemented by each source type, including "core" types (`vector`, `raster`,
 * `video`, etc.) and all custom, third-party types.
 *
 * @class Source
 * @private
 *
 * @param {string} id The id for the source. Must not be used by any existing source.
 * @param {Object} options Source options, specific to the source type (except for `options.type`, which is always
 * required).
 * @param {string} options.type The source type, matching the value of `name` used in {@link Style#addSourceType}.
 * @param {Dispatcher} dispatcher A {@link Dispatcher} instance, which can be used to send messages to the workers.
 *
 * @fires data with `{dataType: 'source', sourceDataType: 'metadata'}` to indicate that any necessary metadata
 * has been loaded so that it's okay to call `loadTile`; and with `{dataType: 'source', sourceDataType: 'content'}`
 * to indicate that the source data has changed, so that any current caches should be flushed.
 * @property {string} id The id for the source.  Must match the id passed to the constructor.
 * @property {number} minzoom
 * @property {number} maxzoom
 * @property {boolean} isTileClipped `false` if tiles can be drawn outside their boundaries, `true` if they cannot.
 * @property {boolean} reparseOverscaled `true` if tiles should be sent back to the worker for each overzoomed zoom
 * level, `false` if not.
 * @property {boolean} roundZoom `true` if zoom levels are rounded to the nearest integer in the source data, `false`
 * if they are floor-ed to the nearest integer.
 */
export interface Source {
    /**
     * An optional URL to a script which, when run by a Worker, registers a {@link WorkerSource}
     * implementation for this Source type by calling `self.registerWorkerSource(workerSource: WorkerSource)`.
     * @private
     */
    static workerSourceURL?: URL;

    +type: string;
    id: string;
    minzoom: number,
    maxzoom: number,
    tileSize: number,
    attribution?: string,

    roundZoom?: boolean,
    reparseOverscaled?: boolean,
    vectorLayerIds?: Array<string>,

    hasTransition(): boolean;

    fire(type: string, data: Object): mixed;

    +onAdd?: (map: Map) => void;
    +onRemove?: (map: Map) => void;

    loadTile(tile: Tile, callback: Callback<void>): void;
    +hasTile?: (tileID: OverscaledTileID) => boolean;
    +abortTile?: (tile: Tile, callback: Callback<void>) => void;
    +unloadTile?: (tile: Tile, callback: Callback<void>) => void;

    /**
     * @returns A plain (stringifiable) JS object representing the current state of the source.
     * Creating a source using the returned object as the `options` should result in a Source that is
     * equivalent to this one.
     * @private
     */
    serialize(): Object;

    +prepare?: () => void;
}

const sourceTypes = {
    'vector': require('../source/vector_tile_source'),
    'vectoroffline': require('../source/vector_tile_offline_source'),
    'raster': require('../source/raster_tile_source'),
<<<<<<< HEAD
    'rasteroffline': require('../source/raster_tile_offline_source'),
=======
    'raster-dem': require('../source/raster_dem_tile_source'),
>>>>>>> 2124161e
    'geojson': require('../source/geojson_source'),
    'video': require('../source/video_source'),
    'image': require('../source/image_source'),
    'canvas': require('../source/canvas_source')
};

/*
 * Creates a tiled data source instance given an options object.
 *
 * @param id
 * @param {Object} source A source definition object compliant with
 * [`mapbox-gl-style-spec`](https://www.mapbox.com/mapbox-gl-style-spec/#sources) or, for a third-party source type,
  * with that type's requirements.
 * @param {Dispatcher} dispatcher
 * @returns {Source}
 */
exports.create = function(id: string, specification: SourceSpecification, dispatcher: Dispatcher, eventedParent: Evented) {
    const source = new sourceTypes[specification.type](id, (specification: any), dispatcher, eventedParent);

    if (source.id !== id) {
        throw new Error(`Expected Source id to be ${id} instead of ${source.id}`);
    }

    util.bindAll(['load', 'abort', 'unload', 'serialize', 'prepare'], source);
    return source;
};

exports.getType = function (name: string) {
    return sourceTypes[name];
};

exports.setType = function (name: string, type: Class<Source>) {
    sourceTypes[name] = type;
};

export interface Actor {
    send(type: string, data: Object, callback: Callback<any>): void;
}<|MERGE_RESOLUTION|>--- conflicted
+++ resolved
@@ -80,11 +80,8 @@
     'vector': require('../source/vector_tile_source'),
     'vectoroffline': require('../source/vector_tile_offline_source'),
     'raster': require('../source/raster_tile_source'),
-<<<<<<< HEAD
+    'raster-dem': require('../source/raster_dem_tile_source'),
     'rasteroffline': require('../source/raster_tile_offline_source'),
-=======
-    'raster-dem': require('../source/raster_dem_tile_source'),
->>>>>>> 2124161e
     'geojson': require('../source/geojson_source'),
     'video': require('../source/video_source'),
     'image': require('../source/image_source'),
