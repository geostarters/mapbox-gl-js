'use strict';

/*
const Evented = require('../util/evented');
const util = require('../util/util');
const loadTileJSON = require('./load_tilejson');
const normalizeURL = require('../util/mapbox').normalizeTileURL;
const TileBounds = require('./tile_bounds');*/
const normalizeURL = require('../util/mapbox').normalizeTileURL;
const VectorTileSource = require('./vector_tile_source');

class VectorTileOfflineSource extends VectorTileSource {

    constructor(id, options, dispatcher, eventedParent) {
        super(id, options, dispatcher, eventedParent);

        this.type = 'vectoroffline';
        //this.db = options.db;

        if(window.sqlitePlugin){

<<<<<<< HEAD

=======
>>>>>>> 4d1db0bd
            this.db = window.sqlitePlugin.openDatabase(
                JSON.parse(options.tiles[0])
            ,function(){

            },function(){
                throw new Error('vector tile Offline sources not opened');
            });

            //TODO control que tiles arriba amb el path correctament
            // this.db = window.sqlitePlugin.openDatabase({
            //             name: options.tiles[0], //"/storage/emulated/0/.mbtiles",
            //             location: 2,
            //             createFromLocation: 2,
            //             androidDatabaseImplementation: 2
            //         },function(){

            //         },function(){
            //             throw new Error('vector tile Offline sources not opened');
            //         });

        }else{
            throw new Error('vector tile Offline sources need cordova-sqlite-ext extended -----> https://github.com/jessisena/cordova-sqlite-ext');
        }
    }


    readTile(z, x, y, db) {

        return new Promise(function(resolve, reject){

            const query = 'SELECT tile_data as myTile FROM tiles WHERE zoom_level = ? AND tile_column = ? AND tile_row = ?';
            const params = [z, x, y];

            db.executeSql(query, params, 
            function (res) {
                if(res.rows.length > 0) {
                    //console.debug("MBTiles BLOB SELECTED OK" );
                    resolve(res.rows.item(0).myTile);                  
                }else{
                    resolve(undefined);
                }

            },function(error){
                //console.debug("MBTiles BLOB SELECTED KO" );
                reject(error);
            }
        );

        });

    }

    loadTile(tile, callback) {


        const overscaling = tile.coord.z > this.maxzoom ? Math.pow(2, tile.coord.z - this.maxzoom) : 1;
        var newZ = ((tile.coord.z < this.maxzoom) ? tile.coord.z : Math.floor(this.maxzoom));
        const coordY = Math.pow(2, newZ) -1 - tile.coord.y;

        const params = {
            //url: normalizeURL(tile.coord.url(this.tiles, this.maxzoom, this.scheme), this.url),
            blob: undefined,
            uid: tile.uid,
            coord: tile.coord,
            zoom: tile.coord.z,
            tileSize: this.tileSize * overscaling,
            type: this.type,
            source: this.id,
            overscaling: overscaling,
            angle: this.map.transform.angle,
            pitch: this.map.transform.pitch,
            //Calen?
            cameraToCenterDistance: this.map.transform.cameraToCenterDistance,
            cameraToTileDistance: this.map.transform.cameraToTileDistance(tile),
            showCollisionBoxes: this.map.showCollisionBoxes
        };


        function readTileSuccess(blob){

            params.blob = blob;

            if (!tile.workerID || tile.state === 'expired') {
                tile.workerID = this.dispatcher.send('loadTile', params, done.bind(this));
            } else if (tile.state === 'loading') {
                // schedule tile reloading after it has been loaded
                tile.reloadCallback = callback;
            } else {
                this.dispatcher.send('reloadTile', params, done.bind(this), tile.workerID);
            }

            function done(err, data) {
                if (tile.aborted)
                    return;

                if (err) {
                    return callback(err);
                }

                if (this.map._refreshExpiredTiles) tile.setExpiryData(data);
                tile.loadVectorData(data, this.map.painter);

                if (tile.redoWhenDone) {
                    tile.redoWhenDone = false;
                    tile.redoPlacement(this);
                }

                callback(null);

                if (tile.reloadCallback) {
                    this.loadTile(tile, tile.reloadCallback);
                    tile.reloadCallback = null;
                }
            }

        }

        function readTileError(err){
            return callback(err);
        }

        this.readTile(newZ, tile.coord.x, coordY, this.db).then(
            readTileSuccess.bind(this), readTileError.bind(this)
        );
    
        
    }

}

module.exports = VectorTileOfflineSource;<|MERGE_RESOLUTION|>--- conflicted
+++ resolved
@@ -19,10 +19,6 @@
 
         if(window.sqlitePlugin){
 
-<<<<<<< HEAD
-
-=======
->>>>>>> 4d1db0bd
             this.db = window.sqlitePlugin.openDatabase(
                 JSON.parse(options.tiles[0])
             ,function(){
@@ -30,18 +26,6 @@
             },function(){
                 throw new Error('vector tile Offline sources not opened');
             });
-
-            //TODO control que tiles arriba amb el path correctament
-            // this.db = window.sqlitePlugin.openDatabase({
-            //             name: options.tiles[0], //"/storage/emulated/0/.mbtiles",
-            //             location: 2,
-            //             createFromLocation: 2,
-            //             androidDatabaseImplementation: 2
-            //         },function(){
-
-            //         },function(){
-            //             throw new Error('vector tile Offline sources not opened');
-            //         });
 
         }else{
             throw new Error('vector tile Offline sources need cordova-sqlite-ext extended -----> https://github.com/jessisena/cordova-sqlite-ext');
