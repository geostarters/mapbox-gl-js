// @flow

const Actor = require('../util/actor');
const StyleLayerIndex = require('../style/style_layer_index');

const VectorTileWorkerSource = require('./vector_tile_worker_source');
const RasterDEMTileWorkerSource = require('./raster_dem_tile_worker_source');
const GeoJSONWorkerSource = require('./geojson_worker_source');
const VectorTileOfflineWorkerSource = require('./vector_tile_offline_worker_source');
const assert = require('assert');

const globalRTLTextPlugin = require('./rtl_text_plugin');

import type {
    WorkerSource,
    WorkerTileParameters,
    WorkerDEMTileParameters,
    WorkerTileCallback,
    WorkerDEMTileCallback,
    TileParameters
} from '../source/worker_source';

import type {WorkerGlobalScopeInterface} from '../util/web_worker';
import type {Callback} from '../types/callback';

/**
 * @private
 */
class Worker {
    self: WorkerGlobalScopeInterface;
    actor: Actor;
    layerIndexes: { [string]: StyleLayerIndex };
    workerSourceTypes: { [string]: Class<WorkerSource> };
    workerSources: { [string]: { [string]: { [string]: WorkerSource } } };
    demWorkerSources: { [string]: { [string]: RasterDEMTileWorkerSource } };

    constructor(self: WorkerGlobalScopeInterface) {
        this.self = self;
        this.actor = new Actor(self, this);

        this.layerIndexes = {};

        this.workerSourceTypes = {
            vector: VectorTileWorkerSource,
            geojson: GeoJSONWorkerSource,
            vectoroffline: VectorTileOfflineWorkerSource
        };

        // [mapId][sourceType][sourceName] => worker source instance
        this.workerSources = {};
        this.demWorkerSources = {};

        this.self.registerWorkerSource = (name: string, WorkerSource: Class<WorkerSource>) => {
            if (this.workerSourceTypes[name]) {
                throw new Error(`Worker source with name "${name}" already registered.`);
            }
            this.workerSourceTypes[name] = WorkerSource;
        };

        this.self.registerRTLTextPlugin = (rtlTextPlugin: {applyArabicShaping: Function, processBidirectionalText: Function}) => {
            if (globalRTLTextPlugin.applyArabicShaping || globalRTLTextPlugin.processBidirectionalText) {
                throw new Error('RTL text plugin already registered.');
            }
            globalRTLTextPlugin['applyArabicShaping'] = rtlTextPlugin.applyArabicShaping;
            globalRTLTextPlugin['processBidirectionalText'] = rtlTextPlugin.processBidirectionalText;
        };
    }

    setLayers(mapId: string, layers: Array<LayerSpecification>, callback: WorkerTileCallback) {
        this.getLayerIndex(mapId).replace(layers);
        callback();
    }

    updateLayers(mapId: string, params: {layers: Array<LayerSpecification>, removedIds: Array<string>}, callback: WorkerTileCallback) {
        this.getLayerIndex(mapId).update(params.layers, params.removedIds);
        callback();
    }

    loadTile(mapId, params, callback) {
        assert(params.type);
        this.getWorkerSource(mapId, params.type, params.source).loadTile(params, callback);
    }

    loadDEMTile(mapId: string, params: WorkerDEMTileParameters, callback: WorkerDEMTileCallback) {
        this.getDEMWorkerSource(mapId, params.source).loadTile(params, callback);
    }

    reloadTile(mapId: string, params: WorkerTileParameters & {type: string}, callback: WorkerTileCallback) {
        assert(params.type);
        this.getWorkerSource(mapId, params.type, params.source).reloadTile(params, callback);
    }

    abortTile(mapId: string, params: TileParameters & {type: string}, callback: WorkerTileCallback) {
        assert(params.type);
        this.getWorkerSource(mapId, params.type, params.source).abortTile(params, callback);
    }

    removeTile(mapId: string, params: TileParameters & {type: string}, callback: WorkerTileCallback) {
        assert(params.type);
        this.getWorkerSource(mapId, params.type, params.source).removeTile(params, callback);
    }

    removeDEMTile(mapId: string, params: TileParameters) {
        this.getDEMWorkerSource(mapId, params.source).removeTile(params);
    }

    removeSource(mapId: string, params: {source: string} & {type: string}, callback: WorkerTileCallback) {
        assert(params.type);
        assert(params.source);

        if (!this.workerSources[mapId] ||
            !this.workerSources[mapId][params.type] ||
            !this.workerSources[mapId][params.type][params.source]) {
            return;
        }

        const worker = this.workerSources[mapId][params.type][params.source];
        delete this.workerSources[mapId][params.type][params.source];

        if (worker.removeSource !== undefined) {
            worker.removeSource(params, callback);
        } else {
            callback();
        }
    }

    /**
     * Load a {@link WorkerSource} script at params.url.  The script is run
     * (using importScripts) with `registerWorkerSource` in scope, which is a
     * function taking `(name, workerSourceObject)`.
     *  @private
     */
    loadWorkerSource(map: string, params: { url: string }, callback: Callback<void>) {
        try {
            this.self.importScripts(params.url);
            callback();
        } catch (e) {
            callback(e);
        }
    }

    loadRTLTextPlugin(map, pluginURL, callback) {
        try {
            if (!globalRTLTextPlugin.applyArabicShaping && !globalRTLTextPlugin.processBidirectionalText) {
                this.self.importScripts(pluginURL);
            }
        } catch (e) {
            callback(e);
        }
    }

    getLayerIndex(mapId) {
        let layerIndexes = this.layerIndexes[mapId];
        if (!layerIndexes) {
            layerIndexes = this.layerIndexes[mapId] = new StyleLayerIndex();
        }
        return layerIndexes;
    }

<<<<<<< HEAD
    getWorkerSource(mapId, type) {
=======
    getWorkerSource(mapId: string, type: string, source: string) {
>>>>>>> 38c7250d
        if (!this.workerSources[mapId])
            this.workerSources[mapId] = {};
        if (!this.workerSources[mapId][type])
            this.workerSources[mapId][type] = {};

        if (!this.workerSources[mapId][type][source]) {
            // use a wrapped actor so that we can attach a target mapId param
            // to any messages invoked by the WorkerSource
            const actor = {
                send: (type, data, callback) => {
                    this.actor.send(type, data, callback, mapId);
                }
            };

            this.workerSources[mapId][type][source] = new (this.workerSourceTypes[type]: any)((actor: any), this.getLayerIndex(mapId));
        }

        return this.workerSources[mapId][type][source];
    }

    getDEMWorkerSource(mapId: string, source: string) {
        if (!this.demWorkerSources[mapId])
            this.demWorkerSources[mapId] = {};

        if (!this.demWorkerSources[mapId][source]) {
            this.demWorkerSources[mapId][source] = new RasterDEMTileWorkerSource();
        }

        return this.demWorkerSources[mapId][source];
    }
}

module.exports = function createWorker(self: WorkerGlobalScopeInterface) {
    return new Worker(self);
};<|MERGE_RESOLUTION|>--- conflicted
+++ resolved
@@ -43,7 +43,7 @@
         this.workerSourceTypes = {
             vector: VectorTileWorkerSource,
             geojson: GeoJSONWorkerSource,
-            vectoroffline: VectorTileOfflineWorkerSource
+            "vector-offline": VectorTileOfflineWorkerSource
         };
 
         // [mapId][sourceType][sourceName] => worker source instance
@@ -76,7 +76,7 @@
         callback();
     }
 
-    loadTile(mapId, params, callback) {
+    loadTile(mapId: string, params: WorkerTileParameters & {type: string}, callback: WorkerTileCallback) {
         assert(params.type);
         this.getWorkerSource(mapId, params.type, params.source).loadTile(params, callback);
     }
@@ -139,7 +139,7 @@
         }
     }
 
-    loadRTLTextPlugin(map, pluginURL, callback) {
+    loadRTLTextPlugin(map: string, pluginURL: string, callback: Callback<void>) {
         try {
             if (!globalRTLTextPlugin.applyArabicShaping && !globalRTLTextPlugin.processBidirectionalText) {
                 this.self.importScripts(pluginURL);
@@ -149,7 +149,7 @@
         }
     }
 
-    getLayerIndex(mapId) {
+    getLayerIndex(mapId: string) {
         let layerIndexes = this.layerIndexes[mapId];
         if (!layerIndexes) {
             layerIndexes = this.layerIndexes[mapId] = new StyleLayerIndex();
@@ -157,11 +157,7 @@
         return layerIndexes;
     }
 
-<<<<<<< HEAD
-    getWorkerSource(mapId, type) {
-=======
     getWorkerSource(mapId: string, type: string, source: string) {
->>>>>>> 38c7250d
         if (!this.workerSources[mapId])
             this.workerSources[mapId] = {};
         if (!this.workerSources[mapId][type])
