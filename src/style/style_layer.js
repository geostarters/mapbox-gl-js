// @flow


const util = require('../util/util');
const styleSpec = require('../style-spec/reference/latest');
const validateStyle = require('./validate_style');
const Evented = require('../util/evented');

const {
    Layout,
    Transitionable,
    Transitioning,
    Properties
} = require('./properties');

import type {Bucket} from '../data/bucket';
import type Point from '@mapbox/point-geometry';
import type {FeatureFilter} from '../style-spec/feature_filter';
import type {TransitionParameters} from './properties';
import type EvaluationParameters from './evaluation_parameters';

const TRANSITION_SUFFIX = '-transition';

class StyleLayer extends Evented {
    static create: (layer: LayerSpecification) => StyleLayer;

    id: string;
    metadata: mixed;
    type: string;
    source: string;
    sourceLayer: ?string;
    minzoom: ?number;
    maxzoom: ?number;
    filter: FilterSpecification | void;
    visibility: 'visible' | 'none';

    _unevaluatedLayout: Layout<any>;
    +layout: mixed;

    _transitionablePaint: Transitionable<any>;
    _transitioningPaint: Transitioning<any>;
    +paint: mixed;

    _featureFilter: FeatureFilter;

    +queryRadius: (bucket: Bucket) => number;
    +queryIntersectsFeature: (queryGeometry: Array<Array<Point>>,
                              feature: VectorTileFeature,
                              geometry: Array<Array<Point>>,
                              zoom: number,
                              bearing: number,
                              pixelsToTileUnits: number) => boolean;

    constructor(layer: LayerSpecification, properties: {layout?: Properties<*>, paint: Properties<*>}) {
        super();

        this.id = layer.id;
        this.metadata = layer.metadata;
        this.type = layer.type;
        this.minzoom = layer.minzoom;
        this.maxzoom = layer.maxzoom;
        this.visibility = 'visible';

        if (layer.type !== 'background') {
            this.source = layer.source;
            this.sourceLayer = layer['source-layer'];
            this.filter = layer.filter;
        }

        this._featureFilter = () => true;

        if (properties.layout) {
            this._unevaluatedLayout = new Layout(properties.layout);
        }

        this._transitionablePaint = new Transitionable(properties.paint);

        for (const property in layer.paint) {
            this.setPaintProperty(property, layer.paint[property], {validate: false});
        }
        for (const property in layer.layout) {
            this.setLayoutProperty(property, layer.layout[property], {validate: false});
        }

        this._transitioningPaint = this._transitionablePaint.untransitioned();
    }

    getLayoutProperty(name: string) {
        if (name === 'visibility') {
            return this.visibility;
        }

        return this._unevaluatedLayout.getValue(name);
    }

    setLayoutProperty(name: string, value: mixed, options: {validate: boolean}) {
        if (value !== null && value !== undefined) {
            const key = `layers.${this.id}.layout.${name}`;
            if (this._validate(validateStyle.layoutProperty, key, name, value, options)) {
                return;
            }
        }

        if (name === 'visibility') {
            this.visibility = value === 'none' ? value : 'visible';
            return;
        }

        this._unevaluatedLayout.setValue(name, value);
    }

    getPaintProperty(name: string) {
        if (util.endsWith(name, TRANSITION_SUFFIX)) {
            return this._transitionablePaint.getTransition(name.slice(0, -TRANSITION_SUFFIX.length));
        } else {
            return this._transitionablePaint.getValue(name);
        }
    }

    setPaintProperty(name: string, value: mixed, options: {validate: boolean}) {
        if (value !== null && value !== undefined) {
            const key = `layers.${this.id}.paint.${name}`;
            if (this._validate(validateStyle.paintProperty, key, name, value, options)) {
                return;
            }
        }

        if (util.endsWith(name, TRANSITION_SUFFIX)) {
            this._transitionablePaint.setTransition(name.slice(0, -TRANSITION_SUFFIX.length), (value: any) || undefined);
        } else {
            this._transitionablePaint.setValue(name, value);
        }
    }

    isHidden(zoom: number) {
        if (this.minzoom && zoom < this.minzoom) return true;
        if (this.maxzoom && zoom >= this.maxzoom) return true;
        return this.visibility === 'none';
    }

    updateTransitions(parameters: TransitionParameters) {
        this._transitioningPaint = this._transitionablePaint.transitioned(parameters, this._transitioningPaint);
    }

    hasTransition() {
        return this._transitioningPaint.hasTransition();
    }

    recalculate(parameters: EvaluationParameters) {
        if (this._unevaluatedLayout) {
            (this: any).layout = this._unevaluatedLayout.possiblyEvaluate(parameters);
        }

        (this: any).paint = this._transitioningPaint.possiblyEvaluate(parameters);
    }

    serialize() {
        const output : any = {
            'id': this.id,
            'type': this.type,
            'source': this.source,
            'source-layer': this.sourceLayer,
            'metadata': this.metadata,
            'minzoom': this.minzoom,
            'maxzoom': this.maxzoom,
            'filter': this.filter,
            'layout': this._unevaluatedLayout && this._unevaluatedLayout.serialize(),
            'paint': this._transitionablePaint && this._transitionablePaint.serialize()
        };

        if (this.visibility === 'none') {
            output.layout = output.layout || {};
            output.layout.visibility = 'none';
        }

        return util.filterObject(output, (value, key) => {
            return value !== undefined &&
                !(key === 'layout' && !Object.keys(value).length) &&
                !(key === 'paint' && !Object.keys(value).length);
        });
    }

    _validate(validate: Function, key: string, name: string, value: mixed, options: {validate: boolean}) {
        if (options && options.validate === false) {
            return false;
        }
        return validateStyle.emitErrors(this, validate.call(validateStyle, {
            key: key,
            layerType: this.type,
            objectKey: name,
            value: value,
            styleSpec: styleSpec,
            // Workaround for https://github.com/mapbox/mapbox-gl-js/issues/2407
            style: {glyphs: true, sprite: true}
        }));
    }

    hasOffscreenPass() {
        return false;
    }

    resize() {
        // noop
    }
}

module.exports = StyleLayer;

const subclasses = {
    'circle': require('./style_layer/circle_style_layer'),
    'heatmap': require('./style_layer/heatmap_style_layer'),
    'hillshade': require('./style_layer/hillshade_style_layer'),
    'fill': require('./style_layer/fill_style_layer'),
    'fill-extrusion': require('./style_layer/fill_extrusion_style_layer'),
    'line': require('./style_layer/line_style_layer'),
    'symbol': require('./style_layer/symbol_style_layer'),
<<<<<<< HEAD
    'background': StyleLayer,
    'raster': StyleLayer,
    'normal': StyleLayer
=======
    'background': require('./style_layer/background_style_layer'),
    'raster': require('./style_layer/raster_style_layer')
>>>>>>> 2124161e
};

StyleLayer.create = function(layer: LayerSpecification) {
    return new subclasses[layer.type](layer);
};<|MERGE_RESOLUTION|>--- conflicted
+++ resolved
@@ -214,14 +214,9 @@
     'fill-extrusion': require('./style_layer/fill_extrusion_style_layer'),
     'line': require('./style_layer/line_style_layer'),
     'symbol': require('./style_layer/symbol_style_layer'),
-<<<<<<< HEAD
-    'background': StyleLayer,
-    'raster': StyleLayer,
-    'normal': StyleLayer
-=======
     'background': require('./style_layer/background_style_layer'),
     'raster': require('./style_layer/raster_style_layer')
->>>>>>> 2124161e
+    'normal': StyleLayer
 };
 
 StyleLayer.create = function(layer: LayerSpecification) {
