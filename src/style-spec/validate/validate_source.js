--- conflicted
+++ resolved
@@ -22,11 +22,8 @@
     case 'vector':
     case 'vectoroffline':
     case 'raster':
-<<<<<<< HEAD
+    case 'raster-dem':
     case 'rasteroffline':
-=======
-    case 'raster-dem':
->>>>>>> 2124161e
         errors = errors.concat(validateObject({
             key: key,
             value: value,
@@ -83,11 +80,7 @@
         return validateEnum({
             key: `${key}.type`,
             value: value.type,
-<<<<<<< HEAD
             valueSpec: {values: ['vector', 'vectoroffline', 'raster', 'rasteroffline', 'geojson', 'video', 'image', 'canvas']},
-=======
-            valueSpec: {values: ['vector', 'raster', 'raster-dem', 'geojson', 'video', 'image', 'canvas']},
->>>>>>> 2124161e
             style: style,
             styleSpec: styleSpec
         });
