
const ValidationError = require('../error/validation_error');
const unbundle = require('../util/unbundle_jsonlint');
const validateObject = require('./validate_object');
const validateFilter = require('./validate_filter');
const validatePaintProperty = require('./validate_paint_property');
const validateLayoutProperty = require('./validate_layout_property');
const validateSpec = require('./validate');
const extend = require('../util/extend');

module.exports = function validateLayer(options) {
    let errors = [];

    const layer = options.value;
    const key = options.key;
    const style = options.style;
    const styleSpec = options.styleSpec;

    if (!layer.type && !layer.ref) {
        errors.push(new ValidationError(key, layer, 'either "type" or "ref" is required'));
    }
    let type = unbundle(layer.type);
    const ref = unbundle(layer.ref);

    if (layer.id) {
        const layerId = unbundle(layer.id);
        for (let i = 0; i < options.arrayIndex; i++) {
            const otherLayer = style.layers[i];
            if (unbundle(otherLayer.id) === layerId) {
                errors.push(new ValidationError(key, layer.id, `duplicate layer id "${layer.id}", previously used at line ${otherLayer.id.__line__}`));
            }
        }
    }

    if ('ref' in layer) {
        ['type', 'source', 'source-layer', 'filter', 'layout'].forEach((p) => {
            if (p in layer) {
                errors.push(new ValidationError(key, layer[p], `"${p}" is prohibited for ref layers`));
            }
        });

        let parent;

        style.layers.forEach((layer) => {
            if (unbundle(layer.id) === ref) parent = layer;
        });

        if (!parent) {
            errors.push(new ValidationError(key, layer.ref, `ref layer "${ref}" not found`));
        } else if (parent.ref) {
            errors.push(new ValidationError(key, layer.ref, 'ref cannot reference another ref layer'));
        } else {
            type = unbundle(parent.type);
        }
    } else if (type !== 'background') {
        if (!layer.source) {
            errors.push(new ValidationError(key, layer, 'missing required property "source"'));
        } else {
            const source = style.sources && style.sources[layer.source];
            const sourceType = source && unbundle(source.type);
            if (!source) {
                errors.push(new ValidationError(key, layer.source, `source "${layer.source}" not found`));
            } else if (sourceType === 'vector' && type === 'raster') {
<<<<<<< HEAD
                errors.push(new ValidationError(key, layer.source, 'layer "%s" requires a raster source', layer.id));
            } else if (sourceType === 'raster' && type !== 'raster' && type !== 'normal') {
                errors.push(new ValidationError(key, layer.source, 'layer "%s" requires a vector source', layer.id));
=======
                errors.push(new ValidationError(key, layer.source, `layer "${layer.id}" requires a raster source`));
            } else if (sourceType === 'raster' && type !== 'raster') {
                errors.push(new ValidationError(key, layer.source, `layer "${layer.id}" requires a vector source`));
>>>>>>> 38c7250d
            } else if (sourceType === 'vector' && !layer['source-layer']) {
                errors.push(new ValidationError(key, layer, `layer "${layer.id}" must specify a "source-layer"`));
            } else if (sourceType === 'raster-dem' && type !== 'hillshade') {
                errors.push(new ValidationError(key, layer.source, 'raster-dem source can only be used with layer type \'hillshade\'.'));
            }
        }
    }

    errors = errors.concat(validateObject({
        key: key,
        value: layer,
        valueSpec: styleSpec.layer,
        style: options.style,
        styleSpec: options.styleSpec,
        objectElementValidators: {
            '*': function() {
                return [];
            },
            // We don't want to enforce the spec's `"requires": true` for backward compatibility with refs;
            // the actual requirement is validated above. See https://github.com/mapbox/mapbox-gl-js/issues/5772.
            type: function() {
                return validateSpec({
                    key: `${key}.type`,
                    value: layer.type,
                    valueSpec: styleSpec.layer.type,
                    style: options.style,
                    styleSpec: options.styleSpec,
                    object: layer,
                    objectKey: 'type'
                });
            },
            filter: validateFilter,
            layout: function(options) {
                return validateObject({
                    layer: layer,
                    key: options.key,
                    value: options.value,
                    style: options.style,
                    styleSpec: options.styleSpec,
                    objectElementValidators: {
                        '*': function(options) {
                            return validateLayoutProperty(extend({layerType: type}, options));
                        }
                    }
                });
            },
            paint: function(options) {
                return validateObject({
                    layer: layer,
                    key: options.key,
                    value: options.value,
                    style: options.style,
                    styleSpec: options.styleSpec,
                    objectElementValidators: {
                        '*': function(options) {
                            return validatePaintProperty(extend({layerType: type}, options));
                        }
                    }
                });
            }
        }
    }));

    return errors;
};<|MERGE_RESOLUTION|>--- conflicted
+++ resolved
@@ -61,15 +61,9 @@
             if (!source) {
                 errors.push(new ValidationError(key, layer.source, `source "${layer.source}" not found`));
             } else if (sourceType === 'vector' && type === 'raster') {
-<<<<<<< HEAD
-                errors.push(new ValidationError(key, layer.source, 'layer "%s" requires a raster source', layer.id));
-            } else if (sourceType === 'raster' && type !== 'raster' && type !== 'normal') {
-                errors.push(new ValidationError(key, layer.source, 'layer "%s" requires a vector source', layer.id));
-=======
                 errors.push(new ValidationError(key, layer.source, `layer "${layer.id}" requires a raster source`));
             } else if (sourceType === 'raster' && type !== 'raster') {
                 errors.push(new ValidationError(key, layer.source, `layer "${layer.id}" requires a vector source`));
->>>>>>> 38c7250d
             } else if (sourceType === 'vector' && !layer['source-layer']) {
                 errors.push(new ValidationError(key, layer, `layer "${layer.id}" must specify a "source-layer"`));
             } else if (sourceType === 'raster-dem' && type !== 'hillshade') {
