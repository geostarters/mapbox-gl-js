--- conflicted
+++ resolved
@@ -375,13 +375,8 @@
             }
           }
         },
-<<<<<<< HEAD
-        "normal": {
-          "doc": "Normal mapping textures",
-=======
         "rasteroffline": {
           "doc": "Raster map textures such as satellite imagery.",
->>>>>>> 4d1db0bd
           "sdk-support": {
             "basic functionality": {
               "js": "0.10.0",
@@ -391,6 +386,17 @@
             }
           }
         },
+        "normal": {
+          "doc": "Normal mapping textures",
+          "sdk-support": {
+            "basic functionality": {
+              "js": "0.10.0",
+              "android": "2.0.1",
+              "ios": "2.0.0",
+              "macos": "0.1.0"
+            }
+          }
+        },        
         "background": {
           "doc": "The background color or pattern of the map.",
           "sdk-support": {
