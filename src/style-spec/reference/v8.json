{
  "$version": 8,
  "$root": {
    "version": {
      "required": true,
      "type": "enum",
      "values": [8],
      "doc": "Style specification version number. Must be 8.",
      "example": 8
    },
    "name": {
      "type": "string",
      "doc": "A human-readable name for the style.",
      "example": "Bright"
    },
    "metadata": {
      "type": "*",
      "doc": "Arbitrary properties useful to track with the stylesheet, but do not influence rendering. Properties should be prefixed to avoid collisions, like 'mapbox:'."
    },
    "center": {
      "type": "array",
      "value": "number",
      "doc": "Default map center in longitude and latitude.  The style center will be used only if the map has not been positioned by other means (e.g. map options or user interaction).",
      "example": [-73.9749, 40.7736]
    },
    "zoom": {
      "type": "number",
      "doc": "Default zoom level.  The style zoom will be used only if the map has not been positioned by other means (e.g. map options or user interaction).",
      "example": 12.5
    },
    "bearing": {
      "type": "number",
      "default": 0,
      "period": 360,
      "units": "degrees",
      "doc": "Default bearing, in degrees. The bearing is the compass direction that is \"up\"; for example, a bearing of 90° orients the map so that east is up. This value will be used only if the map has not been positioned by other means (e.g. map options or user interaction).",
      "example": 29
    },
    "pitch": {
      "type": "number",
      "default": 0,
      "units": "degrees",
      "doc": "Default pitch, in degrees. Zero is perpendicular to the surface, for a look straight down at the map, while a greater value like 60 looks ahead towards the horizon. The style pitch will be used only if the map has not been positioned by other means (e.g. map options or user interaction).",
      "example": 50
    },
    "light": {
      "type": "light",
      "doc": "The global light source.",
      "example": {
        "anchor": "viewport",
        "color": "white",
        "intensity": 0.4
      }
    },
    "sources": {
      "required": true,
      "type": "sources",
      "doc": "Data source specifications.",
      "example": {
        "mapbox-streets": {
          "type": "vector",
          "url": "mapbox://mapbox.mapbox-streets-v6"
        }
      }
    },
    "sprite": {
      "type": "string",
      "doc": "A base URL for retrieving the sprite image and metadata. The extensions `.png`, `.json` and scale factor `@2x.png` will be automatically appended. This property is required if any layer uses the `background-pattern`, `fill-pattern`, `line-pattern`, `fill-extrusion-pattern`, or `icon-image` properties.",
      "example": "mapbox://sprites/mapbox/bright-v8"
    },
    "glyphs": {
      "type": "string",
      "doc": "A URL template for loading signed-distance-field glyph sets in PBF format. The URL must include `{fontstack}` and `{range}` tokens. This property is required if any layer uses the `text-field` layout property.",
      "example": "mapbox://fonts/mapbox/{fontstack}/{range}.pbf"
    },
    "transition": {
      "type": "transition",
      "doc": "A global transition definition to use as a default across properties.",
      "example": {
        "duration": 300,
        "delay": 0
      }
    },
    "layers": {
      "required": true,
      "type": "array",
      "value": "layer",
      "doc": "Layers will be drawn in the order of this array.",
      "example": [
        {
          "id": "water",
          "source": "mapbox-streets",
          "source-layer": "water",
          "type": "fill",
          "paint": {
            "fill-color": "#00ffff"
          }
        }
      ]
    }
  },
  "sources": {
    "*": {
      "type": "source",
      "doc": "Specification of a data source. For vector and raster sources, either TileJSON or a URL to a TileJSON must be provided. For image and video sources, a URL must be provided. For GeoJSON sources, a URL or inline GeoJSON must be provided."
    }
  },
  "source": [
    "source_vector",
    "source_raster",
    "source_raster_dem",
    "source_geojson",
    "source_video",
    "source_image",
    "source_canvas"
  ],
  "source_vector": {
    "type": {
      "required": true,
      "type": "enum",
      "values": {
        "vector": {
<<<<<<< HEAD
            "doc": "A vector tile source."
        },
        "vectoroffline": {
            "doc": "A vector tile source."
        },
=======
          "doc": "A vector tile source."
        }
      },
      "doc": "The type of the source."
    },
    "url": {
      "type": "string",
      "doc": "A URL to a TileJSON resource. Supported protocols are `http:`, `https:`, and `mapbox://<mapid>`."
    },
    "tiles": {
      "type": "array",
      "value": "string",
      "doc": "An array of one or more tile source URLs, as in the TileJSON spec."
    },
    "bounds": {
      "type": "array",
      "value": "number",
      "length": 4,
      "default": [-180, -85.0511, 180, 85.0511],
      "doc": "An array containing the longitude and latitude of the southwest and northeast corners of the source's bounding box in the following order: `[sw.lng, sw.lat, ne.lng, ne.lat]`. When this property is included in a source, no tiles outside of the given bounds are requested by Mapbox GL."
    },
    "minzoom": {
      "type": "number",
      "default": 0,
      "doc": "Minimum zoom level for which tiles are available, as in the TileJSON spec."
    },
    "maxzoom": {
      "type": "number",
      "default": 22,
      "doc": "Maximum zoom level for which tiles are available, as in the TileJSON spec. Data from tiles at the maxzoom are used when displaying the map at higher zoom levels."
    },
    "attribution": {
      "type": "string",
      "doc": "Contains an attribution to be displayed when the map is shown to a user."
    },
    "*": {
      "type": "*",
      "doc": "Other keys to configure the data source."
    }
  },
  "source_raster": {
    "type": {
      "required": true,
      "type": "enum",
      "values": {
>>>>>>> 2124161e
        "raster": {
            "doc": "A raster tile source."
        },
        "rasteroffline": {
            "doc": "A raster tile source."
        }
      },
      "doc": "The type of the source."
    },
    "url": {
      "type": "string",
      "doc": "A URL to a TileJSON resource. Supported protocols are `http:`, `https:`, and `mapbox://<mapid>`."
    },
    "tiles": {
      "type": "array",
      "value": "string",
      "doc": "An array of one or more tile source URLs, as in the TileJSON spec."
    },
    "bounds": {
      "type": "array",
      "value": "number",
      "length": 4,
      "default": [-180, -85.0511, 180, 85.0511],
      "doc": "An array containing the longitude and latitude of the southwest and northeast corners of the source's bounding box in the following order: `[sw.lng, sw.lat, ne.lng, ne.lat]`. When this property is included in a source, no tiles outside of the given bounds are requested by Mapbox GL."
    },
    "minzoom": {
      "type": "number",
      "default": 0,
      "doc": "Minimum zoom level for which tiles are available, as in the TileJSON spec."
    },
    "maxzoom": {
      "type": "number",
      "default": 22,
      "doc": "Maximum zoom level for which tiles are available, as in the TileJSON spec. Data from tiles at the maxzoom are used when displaying the map at higher zoom levels."
    },
    "tileSize": {
      "type": "number",
      "default": 512,
      "units": "pixels",
      "doc": "The minimum visual size to display tiles for this layer. Only configurable for raster layers."
    },
    "scheme": {
      "type": "enum",
      "values": {
        "xyz": {
          "doc": "Slippy map tilenames scheme."
        },
        "tms": {
          "doc": "OSGeo spec scheme."
        }
      },
      "default": "xyz",
      "doc": "Influences the y direction of the tile coordinates. The global-mercator (aka Spherical Mercator) profile is assumed."
    },
    "attribution": {
      "type": "string",
      "doc": "Contains an attribution to be displayed when the map is shown to a user."
    },
    "*": {
      "type": "*",
      "doc": "Other keys to configure the data source."
    }
  },
  "source_raster_dem": {
    "type": {
      "required": true,
      "type": "enum",
      "values": {
        "raster-dem": {
            "doc": "A raster DEM source using Mapbox Terrain RGB"
        }
      },
      "doc": "The type of the source."
    },
    "url": {
      "type": "string",
      "doc": "A URL to a TileJSON resource. Supported protocols are `http:`, `https:`, and `mapbox://<mapid>`."
    },
    "tiles": {
      "type": "array",
      "value": "string",
      "doc": "An array of one or more tile source URLs, as in the TileJSON spec."
    },
    "bounds": {
      "type": "array",
      "value": "number",
      "length": 4,
      "default": [-180, -85.0511, 180, 85.0511],
      "doc": "An array containing the longitude and latitude of the southwest and northeast corners of the source's bounding box in the following order: `[sw.lng, sw.lat, ne.lng, ne.lat]`. When this property is included in a source, no tiles outside of the given bounds are requested by Mapbox GL."
    },
    "minzoom": {
      "type": "number",
      "default": 0,
      "doc": "Minimum zoom level for which tiles are available, as in the TileJSON spec."
    },
    "maxzoom": {
      "type": "number",
      "default": 22,
      "doc": "Maximum zoom level for which tiles are available, as in the TileJSON spec. Data from tiles at the maxzoom are used when displaying the map at higher zoom levels."
    },
    "tileSize": {
      "type": "number",
      "default": 512,
      "units": "pixels",
      "doc": "The minimum visual size to display tiles for this layer. Only configurable for raster layers."
    },
    "attribution": {
      "type": "string",
      "doc": "Contains an attribution to be displayed when the map is shown to a user."
    },
    "*": {
      "type": "*",
      "doc": "Other keys to configure the data source."
    }
  },
  "source_geojson": {
    "type": {
      "required": true,
      "type": "enum",
      "values": {
        "geojson": {
          "doc": "A GeoJSON data source."
        }
      },
      "doc": "The data type of the GeoJSON source."
    },
    "data": {
      "type": "*",
      "doc": "A URL to a GeoJSON file, or inline GeoJSON."
    },
    "maxzoom": {
      "type": "number",
      "default": 18,
      "doc": "Maximum zoom level at which to create vector tiles (higher means greater detail at high zoom levels)."
    },
    "buffer": {
      "type": "number",
      "default": 128,
      "maximum": 512,
      "minimum": 0,
      "doc": "Size of the tile buffer on each side. A value of 0 produces no buffer. A value of 512 produces a buffer as wide as the tile itself. Larger values produce fewer rendering artifacts near tile edges and slower performance."
    },
    "tolerance": {
      "type": "number",
      "default": 0.375,
      "doc": "Douglas-Peucker simplification tolerance (higher means simpler geometries and faster performance)."
    },
    "cluster": {
      "type": "boolean",
      "default": false,
      "doc": "If the data is a collection of point features, setting this to true clusters the points by radius into groups."
    },
    "clusterRadius": {
      "type": "number",
      "default": 50,
      "minimum": 0,
      "doc": "Radius of each cluster if clustering is enabled. A value of 512 indicates a radius equal to the width of a tile."
    },
    "clusterMaxZoom": {
      "type": "number",
      "doc": "Max zoom on which to cluster points if clustering is enabled. Defaults to one zoom less than maxzoom (so that last zoom features are not clustered)."
    }
  },
  "source_video": {
    "type": {
      "required": true,
      "type": "enum",
      "values": {
        "video": {
          "doc": "A video data source."
        }
      },
      "doc": "The data type of the video source."
    },
    "urls": {
      "required": true,
      "type": "array",
      "value": "string",
      "doc": "URLs to video content in order of preferred format."
    },
    "coordinates": {
      "required": true,
      "doc": "Corners of video specified in longitude, latitude pairs.",
      "type": "array",
      "length": 4,
      "value": {
        "type": "array",
        "length": 2,
        "value": "number",
        "doc": "A single longitude, latitude pair."
      }
    }
  },
  "source_image": {
    "type": {
      "required": true,
      "type": "enum",
      "values": {
        "image": {
          "doc": "An image data source."
        }
      },
      "doc": "The data type of the image source."
    },
    "url": {
      "required": true,
      "type": "string",
      "doc": "URL that points to an image."
    },
    "coordinates": {
      "required": true,
      "doc": "Corners of image specified in longitude, latitude pairs.",
      "type": "array",
      "length": 4,
      "value": {
        "type": "array",
        "length": 2,
        "value": "number",
        "doc": "A single longitude, latitude pair."
      }
    }
  },
  "source_canvas": {
    "type": {
      "required": true,
      "type": "enum",
      "values": {
        "canvas": {
          "doc": "A canvas data source."
        }
      },
      "doc": "The data type of the canvas source."
    },
    "coordinates": {
      "required": true,
      "doc": "Corners of canvas specified in longitude, latitude pairs.",
      "type": "array",
      "length": 4,
      "value": {
        "type": "array",
        "length": 2,
        "value": "number",
        "doc": "A single longitude, latitude pair."
      }
    },
    "animate": {
      "type": "boolean",
      "default": "true",
      "doc": "Whether the canvas source is animated. If the canvas is static, `animate` should be set to `false` to improve performance."
    },
    "canvas": {
      "type": "string",
      "required": true,
      "doc": "HTML ID of the canvas from which to read pixels."
    }
  },
  "layer": {
    "id": {
      "type": "string",
      "doc": "Unique layer name.",
      "required": true
    },
    "type": {
      "type": "enum",
      "values": {
        "fill": {
          "doc": "A filled polygon with an optional stroked border.",
          "sdk-support": {
            "basic functionality": {
              "js": "0.10.0",
              "android": "2.0.1",
              "ios": "2.0.0",
              "macos": "0.1.0"
            }
          }
        },
        "line": {
          "doc": "A stroked line.",
          "sdk-support": {
            "basic functionality": {
              "js": "0.10.0",
              "android": "2.0.1",
              "ios": "2.0.0",
              "macos": "0.1.0"
            }
          }
        },
        "symbol": {
          "doc": "An icon or a text label.",
          "sdk-support": {
            "basic functionality": {
              "js": "0.10.0",
              "android": "2.0.1",
              "ios": "2.0.0",
              "macos": "0.1.0"
            }
          }
        },
        "circle": {
          "doc": "A filled circle.",
          "sdk-support": {
            "basic functionality": {
              "js": "0.10.0",
              "android": "2.0.1",
              "ios": "2.0.0",
              "macos": "0.1.0"
            }
          }
        },
        "heatmap": {
          "doc": "A heatmap.",
          "sdk-support": {
            "basic functionality": {
              "js": "0.41.0"
            }
          }
        },
        "fill-extrusion": {
          "doc": "An extruded (3D) polygon.",
          "sdk-support": {
            "basic functionality": {
<<<<<<< HEAD
              "js": "0.27.0"
=======
              "js": "0.27.0",
              "android": "5.1.0",
              "ios": "3.6.0",
              "macos": "0.5.0"
>>>>>>> 2124161e
            }
          }
        },
        "raster": {
          "doc": "Raster map textures such as satellite imagery.",
          "sdk-support": {
            "basic functionality": {
              "js": "0.10.0",
              "android": "2.0.1",
              "ios": "2.0.0",
              "macos": "0.1.0"
            }
          }
        },
<<<<<<< HEAD
        "rasteroffline": {
          "doc": "Raster map textures such as satellite imagery.",
          "sdk-support": {
            "basic functionality": {
              "js": "0.10.0",
              "android": "2.0.1",
              "ios": "2.0.0",
              "macos": "0.1.0"
            }
          }
        },
        "normal": {
          "doc": "Normal mapping textures",
          "sdk-support": {
            "basic functionality": {
              "js": "0.10.0",
              "android": "2.0.1",
              "ios": "2.0.0",
              "macos": "0.1.0"
            }
          }
        },        
=======
        "hillshade": {
          "doc": "Client-side hillshading visualization based on DEM data. Currently, the implementation only supports Mapbox Terrain RGB tiles",
          "sdk-support": {
            "basic functionality": {
              "js": "0.43.0"
            }
          }
        },
>>>>>>> 2124161e
        "background": {
          "doc": "The background color or pattern of the map.",
          "sdk-support": {
            "basic functionality": {
              "js": "0.10.0",
              "android": "2.0.1",
              "ios": "2.0.0",
              "macos": "0.1.0"
            }
          }
        }
      },
      "doc": "Rendering type of this layer.",
      "required": true
    },
    "metadata": {
      "type": "*",
      "doc": "Arbitrary properties useful to track with the layer, but do not influence rendering. Properties should be prefixed to avoid collisions, like 'mapbox:'."
    },
    "source": {
      "type": "string",
      "doc": "Name of a source description to be used for this layer. Required for all layer types except `background`."
    },
    "source-layer": {
      "type": "string",
      "doc": "Layer to use from a vector tile source. Required for vector tile sources; prohibited for all other source types, including GeoJSON sources."
    },
    "minzoom": {
      "type": "number",
      "minimum": 0,
      "maximum": 24,
      "doc": "The minimum zoom level on which the layer gets parsed and appears on."
    },
    "maxzoom": {
      "type": "number",
      "minimum": 0,
      "maximum": 24,
      "doc": "The maximum zoom level on which the layer gets parsed and appears on."
    },
    "filter": {
      "type": "filter",
      "doc": "A expression specifying conditions on source features. Only features that match the filter are displayed."
    },
    "layout": {
      "type": "layout",
      "doc": "Layout properties for the layer."
    },
    "paint": {
      "type": "paint",
      "doc": "Default paint properties for this layer."
    }
  },
  "layout": [
    "layout_fill",
    "layout_line",
    "layout_circle",
    "layout_heatmap",
    "layout_fill-extrusion",
    "layout_symbol",
    "layout_raster",
    "layout_hillshade",
    "layout_background"
  ],
  "layout_background": {
    "visibility": {
      "type": "enum",
      "values": {
        "visible": {
            "doc": "The layer is shown."
        },
        "none": {
            "doc": "The layer is not shown."
        }
      },
      "default": "visible",
      "doc": "Whether this layer is displayed.",
      "sdk-support": {
        "basic functionality": {
          "js": "0.10.0",
          "android": "2.0.1",
          "ios": "2.0.0",
          "macos": "0.1.0"
        }
      }
    }
  },
  "layout_fill": {
    "visibility": {
      "type": "enum",
      "values": {
        "visible": {
            "doc": "The layer is shown."
        },
        "none": {
            "doc": "The layer is not shown."
        }
      },
      "default": "visible",
      "doc": "Whether this layer is displayed.",
      "sdk-support": {
        "basic functionality": {
          "js": "0.10.0",
          "android": "2.0.1",
          "ios": "2.0.0",
          "macos": "0.1.0"
        }
      }
    }
  },
  "layout_circle": {
    "visibility": {
      "type": "enum",
      "values": {
        "visible": {
            "doc": "The layer is shown."
        },
        "none": {
            "doc": "The layer is not shown."
        }
      },
      "default": "visible",
      "doc": "Whether this layer is displayed.",
      "sdk-support": {
        "basic functionality": {
          "js": "0.10.0",
          "android": "2.0.1",
          "ios": "2.0.0",
          "macos": "0.1.0"
        }
      }
    }
  },
  "layout_heatmap": {
    "visibility": {
      "type": "enum",
      "values": {
        "visible": {
            "doc": "The layer is shown."
        },
        "none": {
            "doc": "The layer is not shown."
        }
      },
      "default": "visible",
      "doc": "Whether this layer is displayed.",
      "sdk-support": {
        "basic functionality": {
          "js": "0.41.0"
        }
      }
    }
  },
  "layout_fill-extrusion": {
    "visibility": {
      "type": "enum",
      "values": {
        "visible": {
            "doc": "The layer is shown."
        },
        "none": {
            "doc": "The layer is not shown."
        }
      },
      "default": "visible",
      "doc": "Whether this layer is displayed.",
      "sdk-support": {
        "basic functionality": {
<<<<<<< HEAD
          "js": "0.27.0"
=======
          "js": "0.27.0",
          "android": "5.1.0",
          "ios": "3.6.0",
          "macos": "0.5.0"
>>>>>>> 2124161e
        }
      }
    }
  },
  "layout_line": {
    "line-cap": {
      "type": "enum",
      "function": "piecewise-constant",
      "zoom-function": true,
      "values": {
        "butt": {
            "doc": "A cap with a squared-off end which is drawn to the exact endpoint of the line."
        },
        "round": {
            "doc": "A cap with a rounded end which is drawn beyond the endpoint of the line at a radius of one-half of the line's width and centered on the endpoint of the line."
        },
        "square": {
            "doc": "A cap with a squared-off end which is drawn beyond the endpoint of the line at a distance of one-half of the line's width."
        }
      },
      "default": "butt",
      "doc": "The display of line endings.",
      "sdk-support": {
        "basic functionality": {
          "js": "0.10.0",
          "android": "2.0.1",
          "ios": "2.0.0",
          "macos": "0.1.0"
        },
        "data-driven styling": {}
      }
    },
    "line-join": {
      "type": "enum",
      "function": "piecewise-constant",
      "zoom-function": true,
      "property-function": true,
      "values": {
        "bevel": {
            "doc": "A join with a squared-off end which is drawn beyond the endpoint of the line at a distance of one-half of the line's width."
        },
        "round": {
            "doc": "A join with a rounded end which is drawn beyond the endpoint of the line at a radius of one-half of the line's width and centered on the endpoint of the line."
        },
        "miter": {
            "doc": "A join with a sharp, angled corner which is drawn with the outer sides beyond the endpoint of the path until they meet."
        }
      },
      "default": "miter",
      "doc": "The display of lines when joining.",
      "sdk-support": {
        "basic functionality": {
          "js": "0.10.0",
          "android": "2.0.1",
          "ios": "2.0.0",
          "macos": "0.1.0"
        },
        "data-driven styling": {
          "js": "0.40.0",
          "android": "5.2.0",
          "ios": "3.7.0",
          "macos": "0.6.0"
        }
      }
    },
    "line-miter-limit": {
      "type": "number",
      "default": 2,
      "function": "interpolated",
      "zoom-function": true,
      "doc": "Used to automatically convert miter joins to bevel joins for sharp angles.",
      "requires": [
        {
          "line-join": "miter"
        }
      ],
      "sdk-support": {
        "basic functionality": {
          "js": "0.10.0",
          "android": "2.0.1",
          "ios": "2.0.0",
          "macos": "0.1.0"
        },
        "data-driven styling": {}
      }
    },
    "line-round-limit": {
      "type": "number",
      "default": 1.05,
      "function": "interpolated",
      "zoom-function": true,
      "doc": "Used to automatically convert round joins to miter joins for shallow angles.",
      "requires": [
        {
          "line-join": "round"
        }
      ],
      "sdk-support": {
        "basic functionality": {
          "js": "0.10.0",
          "android": "2.0.1",
          "ios": "2.0.0",
          "macos": "0.1.0"
        },
        "data-driven styling": {}
      }
    },
    "visibility": {
      "type": "enum",
      "values": {
        "visible": {
            "doc": "The layer is shown."
        },
        "none": {
            "doc": "The layer is not shown."
        }
      },
      "default": "visible",
      "doc": "Whether this layer is displayed.",
      "sdk-support": {
        "basic functionality": {
          "js": "0.10.0",
          "android": "2.0.1",
          "ios": "2.0.0",
          "macos": "0.1.0"
        },
        "data-driven styling": {}
      }
    }
  },
  "layout_symbol": {
    "symbol-placement": {
      "type": "enum",
      "function": "piecewise-constant",
      "zoom-function": true,
      "values": {
          "point": {
              "doc": "The label is placed at the point where the geometry is located."
          },
          "line": {
              "doc": "The label is placed along the line of the geometry. Can only be used on `LineString` and `Polygon` geometries."
          }
      },
      "default": "point",
      "doc": "Label placement relative to its geometry.",
      "sdk-support": {
        "basic functionality": {
          "js": "0.10.0",
          "android": "2.0.1",
          "ios": "2.0.0",
          "macos": "0.1.0"
        },
        "data-driven styling": {}
      }
    },
    "symbol-spacing": {
      "type": "number",
      "default": 250,
      "minimum": 1,
      "function": "interpolated",
      "zoom-function": true,
      "units": "pixels",
      "doc": "Distance between two symbol anchors.",
      "requires": [
        {
          "symbol-placement": "line"
        }
      ],
      "sdk-support": {
        "basic functionality": {
          "js": "0.10.0",
          "android": "2.0.1",
          "ios": "2.0.0",
          "macos": "0.1.0"
        },
        "data-driven styling": {}
      }
    },
    "symbol-avoid-edges": {
      "type": "boolean",
      "function": "piecewise-constant",
      "zoom-function": true,
      "default": false,
      "doc": "If true, the symbols will not cross tile edges to avoid mutual collisions. Recommended in layers that don't have enough padding in the vector tile to prevent collisions, or if it is a point symbol layer placed after a line symbol layer.",
      "sdk-support": {
        "basic functionality": {
          "js": "0.10.0",
          "android": "2.0.1",
          "ios": "2.0.0",
          "macos": "0.1.0"
        },
        "data-driven styling": {}
      }
    },
    "icon-allow-overlap": {
      "type": "boolean",
      "function": "piecewise-constant",
      "zoom-function": true,
      "default": false,
      "doc": "If true, the icon will be visible even if it collides with other previously drawn symbols.",
      "requires": [
        "icon-image"
      ],
      "sdk-support": {
        "basic functionality": {
          "js": "0.10.0",
          "android": "2.0.1",
          "ios": "2.0.0",
          "macos": "0.1.0"
        },
        "data-driven styling": {}
      }
    },
    "icon-ignore-placement": {
      "type": "boolean",
      "function": "piecewise-constant",
      "zoom-function": true,
      "default": false,
      "doc": "If true, other symbols can be visible even if they collide with the icon.",
      "requires": [
        "icon-image"
      ],
      "sdk-support": {
        "basic functionality": {
          "js": "0.10.0",
          "android": "2.0.1",
          "ios": "2.0.0",
          "macos": "0.1.0"
        },
        "data-driven styling": {}
      }
    },
    "icon-optional": {
      "type": "boolean",
      "function": "piecewise-constant",
      "zoom-function": true,
      "default": false,
      "doc": "If true, text will display without their corresponding icons when the icon collides with other symbols and the text does not.",
      "requires": [
        "icon-image",
        "text-field"
      ],
      "sdk-support": {
        "basic functionality": {
          "js": "0.10.0",
          "android": "2.0.1",
          "ios": "2.0.0",
          "macos": "0.1.0"
        },
        "data-driven styling": {}
      }
    },
    "icon-rotation-alignment": {
      "type": "enum",
      "function": "piecewise-constant",
      "zoom-function": true,
      "values": {
        "map": {
            "doc": "When `symbol-placement` is set to `point`, aligns icons east-west. When `symbol-placement` is set to `line`, aligns icon x-axes with the line."
        },
        "viewport": {
            "doc": "Produces icons whose x-axes are aligned with the x-axis of the viewport, regardless of the value of `symbol-placement`."
        },
        "auto": {
            "doc": "When `symbol-placement` is set to `point`, this is equivalent to `viewport`. When `symbol-placement` is set to `line`, this is equivalent to `map`."
        }
      },
      "default": "auto",
      "doc": "In combination with `symbol-placement`, determines the rotation behavior of icons.",
      "requires": [
        "icon-image"
      ],
      "sdk-support": {
        "basic functionality": {
          "js": "0.10.0",
          "android": "2.0.1",
          "ios": "2.0.0",
          "macos": "0.1.0"
        },
        "`auto` value": {
          "js": "0.25.0",
          "android": "4.2.0",
          "ios": "3.4.0",
          "macos": "0.3.0"
        },
        "data-driven styling": {}
      }
    },
    "icon-size": {
      "type": "number",
      "default": 1,
      "minimum": 0,
      "function": "interpolated",
      "zoom-function": true,
      "property-function": true,
      "doc": "Scale factor for icon. 1 is original size, 3 triples the size.",
      "requires": [
        "icon-image"
      ],
      "sdk-support": {
        "basic functionality": {
          "js": "0.10.0",
          "android": "2.0.1",
          "ios": "2.0.0",
          "macos": "0.1.0"
        },
        "data-driven styling": {
<<<<<<< HEAD
          "js": "0.35.0"
=======
          "js": "0.35.0",
          "android": "5.1.0",
          "ios": "3.6.0",
          "macos": "0.5.0"
>>>>>>> 2124161e
        }
      }
    },
    "icon-text-fit": {
      "type": "enum",
      "function": "piecewise-constant",
      "zoom-function": true,
      "values": {
        "none": {
            "doc": "The icon is displayed at its intrinsic aspect ratio."
        },
        "width": {
            "doc": "The icon is scaled in the x-dimension to fit the width of the text."
        },
        "height": {
            "doc": "The icon is scaled in the y-dimension to fit the height of the text."
        },
        "both": {
            "doc": "The icon is scaled in both x- and y-dimensions."
        }
      },
      "default": "none",
      "doc": "Scales the icon to fit around the associated text.",
      "requires": [
        "icon-image",
        "text-field"
      ],
      "sdk-support": {
        "basic functionality": {
          "js": "0.21.0",
          "android": "4.2.0",
          "ios": "3.4.0",
          "macos": "0.2.1"
        },
        "data-driven styling": {}
      }
    },
    "icon-text-fit-padding": {
      "type": "array",
      "value": "number",
      "length": 4,
      "default": [
        0,
        0,
        0,
        0
      ],
      "units": "pixels",
      "function": "interpolated",
      "zoom-function": true,
      "doc": "Size of the additional area added to dimensions determined by `icon-text-fit`, in clockwise order: top, right, bottom, left.",
      "requires": [
        "icon-image",
        "text-field",
        {
          "icon-text-fit": [
            "both",
            "width",
            "height"
          ]
        }
      ],
      "sdk-support": {
        "basic functionality": {
          "js": "0.21.0",
          "android": "4.2.0",
          "ios": "3.4.0",
          "macos": "0.2.1"
        },
        "data-driven styling": {}
      }
    },
    "icon-image": {
      "type": "string",
      "function": "piecewise-constant",
      "zoom-function": true,
      "property-function": true,
      "doc": "Name of image in sprite to use for drawing an image background. A string with `{tokens}` replaced, referencing the data property to pull from. (`{token}` replacement is only supported for literal `icon-image` values; not for property functions.)",
      "tokens": true,
      "sdk-support": {
        "basic functionality": {
          "js": "0.10.0",
          "android": "2.0.1",
          "ios": "2.0.0",
          "macos": "0.1.0"
        },
        "data-driven styling": {
<<<<<<< HEAD
          "js": "0.35.0"
=======
          "js": "0.35.0",
          "android": "5.1.0",
          "ios": "3.6.0",
          "macos": "0.5.0"
>>>>>>> 2124161e
        }
      }
    },
    "icon-rotate": {
      "type": "number",
      "default": 0,
      "period": 360,
      "function": "interpolated",
      "zoom-function": true,
      "property-function": true,
      "units": "degrees",
      "doc": "Rotates the icon clockwise.",
      "requires": [
        "icon-image"
      ],
      "sdk-support": {
        "basic functionality": {
          "js": "0.10.0",
          "android": "2.0.1",
          "ios": "2.0.0",
          "macos": "0.1.0"
        },
        "data-driven styling": {
          "js": "0.21.0",
          "android": "5.0.0",
          "ios": "3.5.0",
          "macos": "0.4.0"
        }
      }
    },
    "icon-padding": {
      "type": "number",
      "default": 2,
      "minimum": 0,
      "function": "interpolated",
      "zoom-function": true,
      "units": "pixels",
      "doc": "Size of the additional area around the icon bounding box used for detecting symbol collisions.",
      "requires": [
        "icon-image"
      ],
      "sdk-support": {
        "basic functionality": {
          "js": "0.10.0",
          "android": "2.0.1",
          "ios": "2.0.0",
          "macos": "0.1.0"
        },
        "data-driven styling": {}
      }
    },
    "icon-keep-upright": {
      "type": "boolean",
      "function": "piecewise-constant",
      "zoom-function": true,
      "default": false,
      "doc": "If true, the icon may be flipped to prevent it from being rendered upside-down.",
      "requires": [
        "icon-image",
        {
          "icon-rotation-alignment": "map"
        },
        {
          "symbol-placement": "line"
        }
      ],
      "sdk-support": {
        "basic functionality": {
          "js": "0.10.0",
          "android": "2.0.1",
          "ios": "2.0.0",
          "macos": "0.1.0"
        },
        "data-driven styling": {}
      }
    },
    "icon-offset": {
      "type": "array",
      "value": "number",
      "units": "pixels multiplied by the value of \"icon-size\"",
      "length": 2,
      "default": [
        0,
        0
      ],
      "function": "interpolated",
      "zoom-function": true,
      "property-function": true,
      "doc": "Offset distance of icon from its anchor. Positive values indicate right and down, while negative values indicate left and up. When combined with `icon-rotate` the offset will be as if the rotated direction was up.",
      "requires": [
        "icon-image"
      ],
      "sdk-support": {
        "basic functionality": {
          "js": "0.10.0",
          "android": "2.0.1",
          "ios": "2.0.0",
          "macos": "0.1.0"
        },
        "data-driven styling": {
          "js": "0.29.0",
          "android": "5.0.0",
          "ios": "3.5.0",
          "macos": "0.4.0"
        }
      }
    },
<<<<<<< HEAD
=======
    "icon-anchor": {
      "type": "enum",
      "function": "piecewise-constant",
      "zoom-function": true,
      "property-function": true,
      "values": {
        "center": {
            "doc": "The center of the icon is placed closest to the anchor."
        },
        "left": {
            "doc": "The left side of the icon is placed closest to the anchor."
        },
        "right": {
            "doc": "The right side of the icon is placed closest to the anchor."
        },
        "top": {
            "doc": "The top of the icon is placed closest to the anchor."
        },
        "bottom": {
            "doc": "The bottom of the icon is placed closest to the anchor."
        },
        "top-left": {
            "doc": "The top left corner of the icon is placed closest to the anchor."
        },
        "top-right": {
            "doc": "The top right corner of the icon is placed closest to the anchor."
        },
        "bottom-left": {
            "doc": "The bottom left corner of the icon is placed closest to the anchor."
        },
        "bottom-right": {
            "doc": "The bottom right corner of the icon is placed closest to the anchor."
        }
      },
      "default": "center",
      "doc": "Part of the icon placed closest to the anchor.",
      "requires": [
        "icon-image"
      ],
      "sdk-support": {
        "basic functionality": {
          "js": "0.40.0",
          "android": "5.2.0",
          "ios": "3.7.0",
          "macos": "0.6.0"
        },
        "data-driven styling": {
          "js": "0.40.0",
          "android": "5.2.0",
          "ios": "3.7.0",
          "macos": "0.6.0"
        }
      }
    },
    "icon-pitch-alignment": {
      "type": "enum",
      "function": "piecewise-constant",
      "zoom-function": true,
      "values": {
        "map": {
            "doc": "The icon is aligned to the plane of the map."
        },
        "viewport": {
            "doc": "The icon is aligned to the plane of the viewport."
        },
        "auto": {
            "doc": "Automatically matches the value of `icon-rotation-alignment`."
        }
      },
      "default": "auto",
      "doc": "Orientation of icon when map is pitched.",
      "requires": [
        "icon-image"
      ],
      "sdk-support": {
        "basic functionality": {
          "js": "0.39.0",
          "android": "5.2.0",
          "ios": "3.7.0",
          "macos": "0.6.0"
        },
        "data-driven styling": {}
      }
    },
>>>>>>> 2124161e
    "text-pitch-alignment": {
      "type": "enum",
      "function": "piecewise-constant",
      "zoom-function": true,
      "values": {
        "map": {
            "doc": "The text is aligned to the plane of the map."
        },
        "viewport": {
            "doc": "The text is aligned to the plane of the viewport."
        },
        "auto": {
            "doc": "Automatically matches the value of `text-rotation-alignment`."
        }
      },
      "default": "auto",
      "doc": "Orientation of text when map is pitched.",
      "requires": [
        "text-field"
      ],
      "sdk-support": {
        "basic functionality": {
          "js": "0.21.0",
          "android": "4.2.0",
          "ios": "3.4.0",
          "macos": "0.2.1"
        },
        "`auto` value": {
          "js": "0.25.0",
          "android": "4.2.0",
          "ios": "3.4.0",
          "macos": "0.3.0"
        },
        "data-driven styling": {}
      }
    },
    "text-rotation-alignment": {
      "type": "enum",
      "function": "piecewise-constant",
      "zoom-function": true,
      "values": {
        "map": {
            "doc": "When `symbol-placement` is set to `point`, aligns text east-west. When `symbol-placement` is set to `line`, aligns text x-axes with the line."
        },
        "viewport": {
            "doc": "Produces glyphs whose x-axes are aligned with the x-axis of the viewport, regardless of the value of `symbol-placement`."
        },
        "auto": {
            "doc": "When `symbol-placement` is set to `point`, this is equivalent to `viewport`. When `symbol-placement` is set to `line`, this is equivalent to `map`."
        }
      },
      "default": "auto",
      "doc": "In combination with `symbol-placement`, determines the rotation behavior of the individual glyphs forming the text.",
      "requires": [
        "text-field"
      ],
      "sdk-support": {
        "basic functionality": {
          "js": "0.10.0",
          "android": "2.0.1",
          "ios": "2.0.0",
          "macos": "0.1.0"
        },
        "`auto` value": {
          "js": "0.25.0",
          "android": "4.2.0",
          "ios": "3.4.0",
          "macos": "0.3.0"
        },
        "data-driven styling": {}
      }
    },
    "text-field": {
      "type": "string",
      "function": "piecewise-constant",
      "zoom-function": true,
      "property-function": true,
      "default": "",
      "tokens": true,
      "doc": "Value to use for a text label. Feature properties are specified using tokens like `{field_name}`. (`{token}` replacement is only supported for literal `text-field` values; not for property functions.)",
      "sdk-support": {
        "basic functionality": {
          "js": "0.10.0",
          "android": "2.0.1",
          "ios": "2.0.0",
          "macos": "0.1.0"
        },
        "data-driven styling": {
          "js": "0.33.0",
          "android": "5.0.0",
          "ios": "3.5.0",
          "macos": "0.4.0"
        }
      }
    },
    "text-font": {
      "type": "array",
      "value": "string",
      "function": "piecewise-constant",
      "zoom-function": true,
      "property-function": true,
      "default": ["Open Sans Regular", "Arial Unicode MS Regular"],
      "doc": "Font stack to use for displaying text.",
      "requires": [
        "text-field"
      ],
      "sdk-support": {
        "basic functionality": {
          "js": "0.10.0",
          "android": "2.0.1",
          "ios": "2.0.0",
          "macos": "0.1.0"
        },
        "data-driven styling": {}
      }
    },
    "text-size": {
      "type": "number",
      "default": 16,
      "minimum": 0,
      "units": "pixels",
      "function": "interpolated",
      "zoom-function": true,
      "property-function": true,
      "doc": "Font size.",
      "requires": [
        "text-field"
      ],
      "sdk-support": {
        "basic functionality": {
          "js": "0.10.0",
          "android": "2.0.1",
          "ios": "2.0.0",
          "macos": "0.1.0"
        },
        "data-driven styling": {
<<<<<<< HEAD
          "js": "0.35.0"
=======
          "js": "0.35.0",
          "android": "5.1.0",
          "ios": "3.6.0",
          "macos": "0.5.0"
>>>>>>> 2124161e
        }
      }
    },
    "text-max-width": {
      "type": "number",
      "default": 10,
      "minimum": 0,
      "units": "ems",
      "function": "interpolated",
      "zoom-function": true,
      "property-function": true,
      "doc": "The maximum line width for text wrapping.",
      "requires": [
        "text-field"
      ],
      "sdk-support": {
        "basic functionality": {
          "js": "0.10.0",
          "android": "2.0.1",
          "ios": "2.0.0",
          "macos": "0.1.0"
        },
        "data-driven styling": {
          "js": "0.40.0",
          "android": "5.2.0",
          "ios": "3.7.0",
          "macos": "0.6.0"
        }
      }
    },
    "text-line-height": {
      "type": "number",
      "default": 1.2,
      "units": "ems",
      "function": "interpolated",
      "zoom-function": true,
      "doc": "Text leading value for multi-line text.",
      "requires": [
        "text-field"
      ],
      "sdk-support": {
        "basic functionality": {
          "js": "0.10.0",
          "android": "2.0.1",
          "ios": "2.0.0",
          "macos": "0.1.0"
        },
        "data-driven styling": {}
      }
    },
    "text-letter-spacing": {
      "type": "number",
      "default": 0,
      "units": "ems",
      "function": "interpolated",
      "zoom-function": true,
      "property-function": true,
      "doc": "Text tracking amount.",
      "requires": [
        "text-field"
      ],
      "sdk-support": {
        "basic functionality": {
          "js": "0.10.0",
          "android": "2.0.1",
          "ios": "2.0.0",
          "macos": "0.1.0"
        },
        "data-driven styling": {
<<<<<<< HEAD
          "js": "0.35.0"
=======
          "js": "0.40.0",
          "android": "5.2.0",
          "ios": "3.7.0",
          "macos": "0.6.0"
>>>>>>> 2124161e
        }
      }
    },
    "text-justify": {
      "type": "enum",
      "function": "piecewise-constant",
      "zoom-function": true,
      "property-function": true,
      "values": {
        "left": {
            "doc": "The text is aligned to the left."
        },
        "center": {
            "doc": "The text is centered."
        },
        "right": {
            "doc": "The text is aligned to the right."
        }
      },
      "default": "center",
      "doc": "Text justification options.",
      "requires": [
        "text-field"
      ],
      "sdk-support": {
        "basic functionality": {
          "js": "0.10.0",
          "android": "2.0.1",
          "ios": "2.0.0",
          "macos": "0.1.0"
        },
        "data-driven styling": {
<<<<<<< HEAD
          "js": "0.35.0"
=======
          "js": "0.39.0",
          "android": "5.2.0",
          "ios": "3.7.0",
          "macos": "0.6.0"
>>>>>>> 2124161e
        }
      }
    },
    "text-anchor": {
      "type": "enum",
      "function": "piecewise-constant",
      "zoom-function": true,
      "property-function": true,
      "values": {
        "center": {
            "doc": "The center of the text is placed closest to the anchor."
        },
        "left": {
            "doc": "The left side of the text is placed closest to the anchor."
        },
        "right": {
            "doc": "The right side of the text is placed closest to the anchor."
        },
        "top": {
            "doc": "The top of the text is placed closest to the anchor."
        },
        "bottom": {
            "doc": "The bottom of the text is placed closest to the anchor."
        },
        "top-left": {
            "doc": "The top left corner of the text is placed closest to the anchor."
        },
        "top-right": {
            "doc": "The top right corner of the text is placed closest to the anchor."
        },
        "bottom-left": {
            "doc": "The bottom left corner of the text is placed closest to the anchor."
        },
        "bottom-right": {
            "doc": "The bottom right corner of the text is placed closest to the anchor."
        }
      },
      "default": "center",
      "doc": "Part of the text placed closest to the anchor.",
      "requires": [
        "text-field"
      ],
      "sdk-support": {
        "basic functionality": {
          "js": "0.10.0",
          "android": "2.0.1",
          "ios": "2.0.0",
          "macos": "0.1.0"
        },
        "data-driven styling": {
<<<<<<< HEAD
          "js": "0.35.0"
=======
          "js": "0.39.0",
          "android": "5.2.0",
          "ios": "3.7.0",
          "macos": "0.6.0"
>>>>>>> 2124161e
        }
      }
    },
    "text-max-angle": {
      "type": "number",
      "default": 45,
      "units": "degrees",
      "function": "interpolated",
      "zoom-function": true,
      "doc": "Maximum angle change between adjacent characters.",
      "requires": [
        "text-field",
        {
          "symbol-placement": "line"
        }
      ],
      "sdk-support": {
        "basic functionality": {
          "js": "0.10.0",
          "android": "2.0.1",
          "ios": "2.0.0",
          "macos": "0.1.0"
        },
        "data-driven styling": {}
      }
    },
    "text-rotate": {
      "type": "number",
      "default": 0,
      "period": 360,
      "units": "degrees",
      "function": "interpolated",
      "zoom-function": true,
      "property-function": true,
      "doc": "Rotates the text clockwise.",
      "requires": [
        "text-field"
      ],
      "sdk-support": {
        "basic functionality": {
          "js": "0.10.0",
          "android": "2.0.1",
          "ios": "2.0.0",
          "macos": "0.1.0"
        },
        "data-driven styling": {
<<<<<<< HEAD
          "js": "0.35.0"
=======
          "js": "0.35.0",
          "android": "5.1.0",
          "ios": "3.6.0",
          "macos": "0.5.0"
>>>>>>> 2124161e
        }
      }
    },
    "text-padding": {
      "type": "number",
      "default": 2,
      "minimum": 0,
      "units": "pixels",
      "function": "interpolated",
      "zoom-function": true,
      "doc": "Size of the additional area around the text bounding box used for detecting symbol collisions.",
      "requires": [
        "text-field"
      ],
      "sdk-support": {
        "basic functionality": {
          "js": "0.10.0",
          "android": "2.0.1",
          "ios": "2.0.0",
          "macos": "0.1.0"
        },
        "data-driven styling": {}
      }
    },
    "text-keep-upright": {
      "type": "boolean",
      "function": "piecewise-constant",
      "zoom-function": true,
      "default": true,
      "doc": "If true, the text may be flipped vertically to prevent it from being rendered upside-down.",
      "requires": [
        "text-field",
        {
          "text-rotation-alignment": "map"
        },
        {
          "symbol-placement": "line"
        }
      ],
      "sdk-support": {
        "basic functionality": {
          "js": "0.10.0",
          "android": "2.0.1",
          "ios": "2.0.0",
          "macos": "0.1.0"
        },
        "data-driven styling": {}
      }
    },
    "text-transform": {
      "type": "enum",
      "function": "piecewise-constant",
      "zoom-function": true,
      "property-function": true,
      "values": {
        "none": {
            "doc": "The text is not altered."
        },
        "uppercase": {
            "doc": "Forces all letters to be displayed in uppercase."
        },
        "lowercase": {
            "doc": "Forces all letters to be displayed in lowercase."
        }
      },
      "default": "none",
      "doc": "Specifies how to capitalize text, similar to the CSS `text-transform` property.",
      "requires": [
        "text-field"
      ],
      "sdk-support": {
        "basic functionality": {
          "js": "0.10.0",
          "android": "2.0.1",
          "ios": "2.0.0",
          "macos": "0.1.0"
        },
        "data-driven styling": {
          "js": "0.33.0",
          "android": "5.0.0",
          "ios": "3.5.0",
          "macos": "0.4.0"
        }
      }
    },
    "text-offset": {
      "type": "array",
      "doc": "Offset distance of text from its anchor. Positive values indicate right and down, while negative values indicate left and up.",
      "value": "number",
      "units": "ems",
      "function": "interpolated",
      "zoom-function": true,
      "property-function": true,
      "length": 2,
      "default": [
        0,
        0
      ],
      "requires": [
        "text-field"
      ],
      "sdk-support": {
        "basic functionality": {
          "js": "0.10.0",
          "android": "2.0.1",
          "ios": "2.0.0",
          "macos": "0.1.0"
        },
        "data-driven styling": {
<<<<<<< HEAD
          "js": "0.35.0"
=======
          "js": "0.35.0",
          "android": "5.1.0",
          "ios": "3.6.0",
          "macos": "0.5.0"
>>>>>>> 2124161e
        }
      }
    },
    "text-allow-overlap": {
      "type": "boolean",
      "function": "piecewise-constant",
      "zoom-function": true,
      "default": false,
      "doc": "If true, the text will be visible even if it collides with other previously drawn symbols.",
      "requires": [
        "text-field"
      ],
      "sdk-support": {
        "basic functionality": {
          "js": "0.10.0",
          "android": "2.0.1",
          "ios": "2.0.0",
          "macos": "0.1.0"
        },
        "data-driven styling": {}
      }
    },
    "text-ignore-placement": {
      "type": "boolean",
      "function": "piecewise-constant",
      "zoom-function": true,
      "default": false,
      "doc": "If true, other symbols can be visible even if they collide with the text.",
      "requires": [
        "text-field"
      ],
      "sdk-support": {
        "basic functionality": {
          "js": "0.10.0",
          "android": "2.0.1",
          "ios": "2.0.0",
          "macos": "0.1.0"
        },
        "data-driven styling": {}
      }
    },
    "text-optional": {
      "type": "boolean",
      "function": "piecewise-constant",
      "zoom-function": true,
      "default": false,
      "doc": "If true, icons will display without their corresponding text when the text collides with other symbols and the icon does not.",
      "requires": [
        "text-field",
        "icon-image"
      ],
      "sdk-support": {
        "basic functionality": {
          "js": "0.10.0",
          "android": "2.0.1",
          "ios": "2.0.0",
          "macos": "0.1.0"
        },
        "data-driven styling": {}
      }
    },
    "visibility": {
      "type": "enum",
      "values": {
        "visible": {
            "doc": "The layer is shown."
        },
        "none": {
            "doc": "The layer is not shown."
        }
      },
      "default": "visible",
      "doc": "Whether this layer is displayed.",
      "sdk-support": {
        "basic functionality": {
          "js": "0.10.0",
          "android": "2.0.1",
          "ios": "2.0.0",
          "macos": "0.1.0"
        },
        "data-driven styling": {}
      }
    }
  },
  "layout_raster": {
    "visibility": {
      "type": "enum",
      "values": {
        "visible": {
            "doc": "The layer is shown."
        },
        "none": {
            "doc": "The layer is not shown."
        }
      },
      "default": "visible",
      "doc": "Whether this layer is displayed.",
      "sdk-support": {
        "basic functionality": {
          "js": "0.10.0",
          "android": "2.0.1",
          "ios": "2.0.0",
          "macos": "0.1.0"
        },
        "data-driven styling": {}
      }
    }
  },
  "layout_hillshade": {
    "visibility": {
      "type": "enum",
      "values": {
        "visible": {
            "doc": "The layer is shown."
        },
        "none": {
            "doc": "The layer is not shown."
        }
      },
      "default": "visible",
      "doc": "Whether this layer is displayed.",
      "sdk-support": {
        "basic functionality": {
          "js": "0.43.0"
        },
        "data-driven styling": {}
      }
    }
  },
  "filter": {
    "type": "array",
    "value": "*",
    "doc": "A filter selects specific features from a layer."
  },
  "filter_operator": {
    "type": "enum",
    "values": {
      "==": {
          "doc": "`[\"==\", key, value]` equality: `feature[key] = value`"
      },
      "!=": {
          "doc": "`[\"!=\", key, value]` inequality: `feature[key] ≠ value`"
      },
      ">": {
          "doc": "`[\">\", key, value]` greater than: `feature[key] > value`"
      },
      ">=": {
          "doc": "`[\">=\", key, value]` greater than or equal: `feature[key] ≥ value`"
      },
      "<": {
          "doc": "`[\"<\", key, value]` less than: `feature[key] < value`"
      },
      "<=": {
          "doc": "`[\"<=\", key, value]` less than or equal: `feature[key] ≤ value`"
      },
      "in": {
          "doc": "`[\"in\", key, v0, ..., vn]` set inclusion: `feature[key] ∈ {v0, ..., vn}`"
      },
      "!in": {
          "doc": "`[\"!in\", key, v0, ..., vn]` set exclusion: `feature[key] ∉ {v0, ..., vn}`"
      },
      "all": {
          "doc": "`[\"all\", f0, ..., fn]` logical `AND`: `f0 ∧ ... ∧ fn`"
      },
      "any": {
          "doc": "`[\"any\", f0, ..., fn]` logical `OR`: `f0 ∨ ... ∨ fn`"
      },
      "none": {
          "doc": "`[\"none\", f0, ..., fn]` logical `NOR`: `¬f0 ∧ ... ∧ ¬fn`"
      },
      "has": {
          "doc": "`[\"has\", key]` `feature[key]` exists"
      },
      "!has": {
          "doc": "`[\"!has\", key]` `feature[key]` does not exist"
      }
    },
    "doc": "The filter operator."
  },
  "geometry_type": {
    "type": "enum",
    "values": {
      "Point": {
          "doc": "Filter to point geometries."
      },
      "LineString": {
          "doc": "Filter to line geometries."
      },
      "Polygon": {
          "doc": "Filter to polygon geometries."
      }
    },
    "doc": "The geometry type for the filter to select."
  },
  "function": {
    "expression": {
      "type": "expression",
      "doc": "An expression."
    },
    "stops": {
      "type": "array",
      "doc": "An array of stops.",
      "value": "function_stop"
    },
    "base": {
      "type": "number",
      "default": 1,
      "minimum": 0,
      "doc": "The exponential base of the interpolation curve. It controls the rate at which the result increases. Higher values make the result increase more towards the high end of the range. With `1` the stops are interpolated linearly."
    },
    "property": {
      "type": "string",
      "doc": "The name of a feature property to use as the function input.",
      "default": "$zoom"
    },
    "type": {
      "type": "enum",
      "values": {
          "identity": {
              "doc": "Return the input value as the output value."
          },
          "exponential": {
              "doc": "Generate an output by interpolating between stops just less than and just greater than the function input."
          },
          "interval": {
              "doc": "Return the output value of the stop just less than the function input."
          },
          "categorical": {
              "doc": "Return the output value of the stop equal to the function input."
          }
      },
      "doc": "The interpolation strategy to use in function evaluation.",
      "default": "exponential"
    },
    "colorSpace": {
      "type": "enum",
      "values": {
          "rgb": {
              "doc": "Use the RGB color space to interpolate color values"
          },
          "lab": {
              "doc": "Use the LAB color space to interpolate color values."
          },
          "hcl": {
              "doc": "Use the HCL color space to interpolate color values, interpolating the Hue, Chroma, and Luminance channels individually."
          }
      },
      "doc": "The color space in which colors interpolated. Interpolating colors in perceptual color spaces like LAB and HCL tend to produce color ramps that look more consistent and produce colors that can be differentiated more easily than those interpolated in RGB space.",
      "default": "rgb"
    },
    "default": {
      "type": "*",
      "required": false,
      "doc": "A value to serve as a fallback function result when a value isn't otherwise available. It is used in the following circumstances:\n* In categorical functions, when the feature value does not match any of the stop domain values.\n* In property and zoom-and-property functions, when a feature does not contain a value for the specified property.\n* In identity functions, when the feature value is not valid for the style property (for example, if the function is being used for a `circle-color` property but the feature property value is not a string or not a valid color).\n* In interval or exponential property and zoom-and-property functions, when the feature value is not numeric.\nIf no default is provided, the style property's default is used in these circumstances."
    }
  },
  "function_stop": {
    "type": "array",
    "minimum": 0,
    "maximum": 22,
    "value": [
      "number",
      "color"
    ],
    "length": 2,
    "doc": "Zoom level and value pair."
  },
  "expression": {
    "type": "array",
    "value": "*",
    "minimum": 1,
    "doc": "An expression defines a function that can be used for data-driven style properties or feature filters."
  },
  "expression_name": {
    "doc": "",
    "type": "enum",
    "values": {
      "let": {
        "doc": "Binds expressions to named variables, which can then be referenced in the result expression using [\"var\", \"variable_name\"].",
        "group": "Variable binding"
      },
      "var": {
        "doc": "References variable bound using \"let\".",
        "group": "Variable binding"
      },
      "literal": {
        "doc": "Provides a literal array or object value.",
        "group": "Types"
      },
      "array": {
        "doc": "Asserts that the input is an array (optionally with a specific item type and length).  If, when the input expression is evaluated, it is not of the asserted type, then this assertion will cause the whole expression to be aborted.",
        "group": "Types"
      },
      "at": {
        "doc": "Retrieves an item from an array.",
        "group": "Lookup"
      },
        "case": {
        "doc": "Selects the first output whose corresponding test condition evaluates to true.",
        "group": "Decision"
      },
      "match": {
        "doc": "Selects the output whose label value matches the input value, or the fallback value if no match is found. The `input` can be any string or number expression (e.g. `[\"get\", \"building_type\"]`). Each label can either be a single literal value or an array of values.",
        "group": "Decision"
      },
      "coalesce": {
        "doc": "Evaluates each expression in turn until the first non-null value is obtained, and returns that value.",
        "group": "Decision"
      },
      "step": {
        "doc": "Produces discrete, stepped results by evaluating a piecewise-constant function defined by pairs of input and output values (\"stops\"). The `input` may be any numeric expression (e.g., `[\"get\", \"population\"]`). Stop inputs must be numeric literals in strictly ascending order. Returns the output value of the stop just less than the input, or the first input if the input is less than the first stop.",
        "group": "Ramps, scales, curves"
      },
      "interpolate": {
        "doc": "Produces continuous, smooth results by interpolating between pairs of input and output values (\"stops\"). The `input` may be any numeric expression (e.g., `[\"get\", \"population\"]`). Stop inputs must be numeric literals in strictly ascending order. The output type must be `number`, `array<number>`, or `color`.\n\nInterpolation types:\n- `[\"linear\"]`: interpolates linearly between the pair of stops just less than and just greater than the input.\n- `[\"exponential\", base]`: interpolates exponentially between the stops just less than and just greater than the input. `base` controls the rate at which the output increases: higher values make the output increase more towards the high end of the range. With values close to 1 the output increases linearly.\n- `[\"cubic-bezier\", x1, y1, x2, y2]`: interpolates using the cubic bezier curve defined by the given control points.",
        "group": "Ramps, scales, curves"
      },
      "ln2": {
        "doc": "Returns mathematical constant ln(2).",
        "group": "Math"
      },
      "pi": {
        "doc": "Returns the mathematical constant pi.",
        "group": "Math"
      },
      "e": {
        "doc": "Returns the mathematical constant e.",
        "group": "Math"
      },
      "typeof": {
        "doc": "Returns a string describing the type of the given value.",
        "group": "Types"
      },
      "string": {
        "doc": "Asserts that the input value is a string. If multiple values are provided, each one is evaluated in order until a string value is obtained. If none of the inputs are strings, the expression is an error.",
        "group": "Types"
      },
      "number": {
        "doc": "Asserts that the input value is a number. If multiple values are provided, each one is evaluated in order until a number value is obtained. If none of the inputs are numbers, the expression is an error.",
        "group": "Types"
      },
      "boolean": {
        "doc": "Asserts that the input value is a boolean. If multiple values are provided, each one is evaluated in order until a boolean value is obtained. If none of the inputs are booleans, the expression is an error.",
        "group": "Types"
      },
      "object": {
        "doc": "Asserts that the input value is an object. If it is not, the expression is an error.",
        "group": "Types"
      },
      "to-string": {
        "doc": "Converts the input value to a string. If the input is `null`, the result is `\"null\"`. If the input is a boolean, the result is `\"true\"` or `\"false\"`. If the input is a number, it is converted to a string as specified by the [\"NumberToString\" algorithm](https://tc39.github.io/ecma262/#sec-tostring-applied-to-the-number-type) of the ECMAScript Language Specification. If the input is a color, it is converted to a string of the form `\"rgba(r,g,b,a)\"`, where `r`, `g`, and `b` are numerals ranging from 0 to 255, and `a` ranges from 0 to 1. Otherwise, the input is converted to a string in the format specified by the [`JSON.stringify`](https://tc39.github.io/ecma262/#sec-json.stringify) function of the ECMAScript Language Specification.",
        "group": "Types"
      },
      "to-number": {
        "doc": "Converts the input value to a number, if possible. If the input is `null` or `false`, the result is 0. If the input is `true`, the result is 1. If the input is a string, it is converted to a number as specified by the [\"ToNumber Applied to the String Type\" algorithm](https://tc39.github.io/ecma262/#sec-tonumber-applied-to-the-string-type) of the ECMAScript Language Specification. If multiple values are provided, each one is evaluated in order until the first successful conversion is obtained. If none of the inputs can be converted, the expression is an error.",
        "group": "Types"
      },
      "to-boolean": {
        "doc": "Converts the input value to a boolean. The result is `false` when then input is an empty string, 0, `false`, `null`, or `NaN`; otherwise it is `true`.",
        "group": "Types"
      },
      "to-rgba": {
        "doc": "Returns a four-element array containing the input color's red, green, blue, and alpha components, in that order.",
        "group": "Color"
      },
      "to-color": {
        "doc": "Converts the input value to a color. If multiple values are provided, each one is evaluated in order until the first successful conversion is obtained. If none of the inputs can be converted, the expression is an error.",
        "group": "Types"
      },
      "rgb": {
        "doc": "Creates a color value from red, green, and blue components, which must range between 0 and 255, and an alpha component of 1. If any component is out of range, the expression is an error.",
        "group": "Color"
      },
      "rgba": {
        "doc": "Creates a color value from red, green, blue components, which must range between 0 and 255, and an alpha component which must range between 0 and 1. If any component is out of range, the expression is an error.",
        "group": "Color"
      },
      "get": {
        "doc": "Retrieves a property value from the current feature's properties, or from another object if a second argument is provided. Returns null if the requested property is missing.",
        "group": "Lookup"
      },
      "has": {
        "doc": "Tests for the presence of an property value in the current feature's properties, or from another object if a second argument is provided.",
        "group": "Lookup"
      },
      "length": {
        "doc": "Gets the length of an array or string.",
        "group": "Lookup"
      },
      "properties": {
        "doc": "Gets the feature properties object.  Note that in some cases, it may be more efficient to use [\"get\", \"property_name\"] directly.",
        "group": "Feature data"
      },
      "geometry-type": {
        "doc": "Gets the feature's geometry type: Point, MultiPoint, LineString, MultiLineString, Polygon, MultiPolygon.",
        "group": "Feature data"
      },
      "id": {
        "doc": "Gets the feature's id, if it has one.",
        "group": "Feature data"
      },
      "zoom": {
        "doc": "Gets the current zoom level.  Note that in style layout and paint properties, [\"zoom\"] may only appear as the input to a top-level \"step\" or \"interpolate\" expression.",
        "group": "Zoom"
      },
      "heatmap-density": {
        "doc": "Gets the kernel density estimation of a pixel in a heatmap layer, which is a relative measure of how many data points are crowded around a particular pixel. Can only be used in the `heatmap-color` property.",
        "group": "Heatmap"
      },
      "+": {
        "doc": "Returns the sum of the inputs.",
        "group": "Math"
      },
      "*": {
        "doc": "Returns the product of the inputs.",
        "group": "Math"
      },
      "-": {
        "doc": "For two inputs, returns the result of subtracting the second input from the first. For a single input, returns the result of subtracting it from 0.",
        "group": "Math"
      },
      "/": {
        "doc": "Returns the result of floating point division of the first input by the second.",
        "group": "Math"
      },
      "%": {
        "doc": "Returns the remainder after integer division of the first input by the second.",
        "group": "Math"
      },
      "^": {
        "doc": "Returns the result of raising the first input to the power specified by the second.",
        "group": "Math"
      },
      "sqrt": {
        "doc": "Returns the square root of the input.",
        "group": "Math"
      },
      "log10": {
        "doc": "Returns the base-ten logarithm of the input.",
        "group": "Math"
      },
      "ln": {
        "doc": "Returns the natural logarithm of the input.",
        "group": "Math"
      },
      "log2": {
        "doc": "Returns the base-two logarithm of the input.",
        "group": "Math"
      },
      "sin": {
        "doc": "Returns the sine of the input.",
        "group": "Math"
      },
      "cos": {
        "doc": "Returns the cosine of the input.",
        "group": "Math"
      },
      "tan": {
        "doc": "Returns the tangent of the input.",
        "group": "Math"
      },
      "asin": {
        "doc": "Returns the arcsine of the input.",
        "group": "Math"
      },
      "acos": {
        "doc": "Returns the arccosine of the input.",
        "group": "Math"
      },
      "atan": {
        "doc": "Returns the arctangent of the input.",
        "group": "Math"
      },
      "min": {
        "doc": "Returns the minimum value of the inputs.",
        "group": "Math"
      },
      "max": {
        "doc": "Returns the maximum value of the inputs.",
        "group": "Math"
      },
      "==": {
        "doc": "Returns `true` if the input values are equal, `false` otherwise. The inputs must be numbers, strings, or booleans, and both of the same type.",
        "group": "Decision"
      },
      "!=": {
        "doc": "Returns `true` if the input values are not equal, `false` otherwise. The inputs must be numbers, strings, or booleans, and both of the same type.",
        "group": "Decision"
      },
      ">": {
        "doc": "Returns `true` if the first input is strictly greater than the second, `false` otherwise. The inputs must be numbers or strings, and both of the same type.",
        "group": "Decision"
      },
      "<": {
        "doc": "Returns `true` if the first input is strictly less than the second, `false` otherwise. The inputs must be numbers or strings, and both of the same type.",
        "group": "Decision"
      },
      ">=": {
        "doc": "Returns `true` if the first input is greater than or equal to the second, `false` otherwise. The inputs must be numbers or strings, and both of the same type.",
        "group": "Decision"
      },
      "<=": {
        "doc": "Returns `true` if the first input is less than or equal to the second, `false` otherwise. The inputs must be numbers or strings, and both of the same type.",
        "group": "Decision"
      },
      "all": {
        "doc": "Returns `true` if all the inputs are `true`, `false` otherwise. The inputs are evaluated in order, and evaluation is short-circuiting: once an input expression evaluates to `false`, the result is `false` and no further input expressions are evaluated.",
        "group": "Decision"
      },
      "any": {
        "doc": "Returns `true` if any of the inputs are `true`, `false` otherwise. The inputs are evaluated in order, and evaluation is short-circuiting: once an input expression evaluates to `true`, the result is `true` and no further input expressions are evaluated.",
        "group": "Decision"
      },
      "!": {
        "doc": "Logical negation. Returns `true` if the input is `false`, and `false` if the input is `true`.",
        "group": "Decision"
      },
      "upcase": {
        "doc": "Returns the input string converted to uppercase. Follows the Unicode Default Case Conversion algorithm and the locale-insensitive case mappings in the Unicode Character Database.",
        "group": "String"
      },
      "downcase": {
        "doc": "Returns the input string converted to lowercase. Follows the Unicode Default Case Conversion algorithm and the locale-insensitive case mappings in the Unicode Character Database.",
        "group": "String"
      },
      "concat": {
        "doc": "Returns a string consisting of the concatenation of the inputs.",
        "group": "String"
      }
    }
  },
  "light": {
    "anchor": {
      "type": "enum",
      "default": "viewport",
      "values": {
        "map": {
          "doc": "The position of the light source is aligned to the rotation of the map."
        },
        "viewport": {
          "doc": "The position of the light source is aligned to the rotation of the viewport."
        }
      },
      "transition": false,
      "zoom-function": true,
      "property-function": false,
      "function": "piecewise-constant",
      "doc": "Whether extruded geometries are lit relative to the map or viewport.",
      "example": "map",
      "sdk-support": {
        "basic functionality": {
<<<<<<< HEAD
          "js": "0.27.0"
=======
          "js": "0.27.0",
          "android": "5.1.0",
          "ios": "3.6.0",
          "macos": "0.5.0"
>>>>>>> 2124161e
        }
      }
    },
    "position": {
      "type": "array",
      "default": [1.15, 210, 30],
      "length": 3,
      "value": "number",
      "transition": true,
      "function": "interpolated",
      "zoom-function": true,
      "property-function": false,
      "doc": "Position of the light source relative to lit (extruded) geometries, in [r radial coordinate, a azimuthal angle, p polar angle] where r indicates the distance from the center of the base of an object to its light, a indicates the position of the light relative to 0° (0° when `light.anchor` is set to `viewport` corresponds to the top of the viewport, or 0° when `light.anchor` is set to `map` corresponds to due north, and degrees proceed clockwise), and p indicates the height of the light (from 0°, directly above, to 180°, directly below).",
      "example": [1.5, 90, 80],
      "sdk-support": {
        "basic functionality": {
<<<<<<< HEAD
          "js": "0.27.0"
=======
          "js": "0.27.0",
          "android": "5.1.0",
          "ios": "3.6.0",
          "macos": "0.5.0"
>>>>>>> 2124161e
        }
      }
    },
    "color": {
      "type": "color",
      "default": "#ffffff",
      "function": "interpolated",
      "zoom-function": true,
      "property-function": false,
      "transition": true,
      "doc": "Color tint for lighting extruded geometries.",
      "sdk-support": {
        "basic functionality": {
<<<<<<< HEAD
          "js": "0.27.0"
=======
          "js": "0.27.0",
          "android": "5.1.0",
          "ios": "3.6.0",
          "macos": "0.5.0"
>>>>>>> 2124161e
        }
      }
    },
    "intensity": {
      "type": "number",
      "default": 0.5,
      "minimum": 0,
      "maximum": 1,
      "function": "interpolated",
      "zoom-function": true,
      "property-function": false,
      "transition": true,
      "doc": "Intensity of lighting (on a scale from 0 to 1). Higher numbers will present as more extreme contrast.",
      "sdk-support": {
        "basic functionality": {
<<<<<<< HEAD
          "js": "0.27.0"
=======
          "js": "0.27.0",
          "android": "5.1.0",
          "ios": "3.6.0",
          "macos": "0.5.0"
>>>>>>> 2124161e
        }
      }
    }
  },
  "paint": [
    "paint_fill",
    "paint_line",
    "paint_circle",
    "paint_heatmap",
    "paint_fill-extrusion",
    "paint_symbol",
    "paint_raster",
    "paint_hillshade",
    "paint_background"
  ],
  "paint_fill": {
    "fill-antialias": {
      "type": "boolean",
      "function": "piecewise-constant",
      "zoom-function": true,
      "default": true,
      "doc": "Whether or not the fill should be antialiased.",
      "sdk-support": {
        "basic functionality": {
          "js": "0.10.0",
          "android": "2.0.1",
          "ios": "2.0.0",
          "macos": "0.1.0"
        },
        "data-driven styling": {}
      }
    },
    "fill-opacity": {
      "type": "number",
      "function": "interpolated",
      "zoom-function": true,
      "property-function": true,
      "default": 1,
      "minimum": 0,
      "maximum": 1,
      "doc": "The opacity of the entire fill layer. In contrast to the `fill-color`, this value will also affect the 1px stroke around the fill, if the stroke is used.",
      "transition": true,
      "sdk-support": {
        "basic functionality": {
          "js": "0.10.0",
          "android": "2.0.1",
          "ios": "2.0.0",
          "macos": "0.1.0"
        },
        "data-driven styling": {
          "js": "0.21.0",
          "android": "5.0.0",
          "ios": "3.5.0",
          "macos": "0.4.0"
        }
      }
    },
    "fill-color": {
      "type": "color",
      "default": "#000000",
      "doc": "The color of the filled part of this layer. This color can be specified as `rgba` with an alpha component and the color's opacity will not affect the opacity of the 1px stroke, if it is used.",
      "function": "interpolated",
      "zoom-function": true,
      "property-function": true,
      "transition": true,
      "requires": [
        {
          "!": "fill-pattern"
        }
      ],
      "sdk-support": {
        "basic functionality": {
          "js": "0.10.0",
          "android": "2.0.1",
          "ios": "2.0.0",
          "macos": "0.1.0"
        },
        "data-driven styling": {
          "js": "0.19.0",
          "android": "5.0.0",
          "ios": "3.5.0",
          "macos": "0.4.0"
        }
      }
    },
    "fill-outline-color": {
      "type": "color",
      "doc": "The outline color of the fill. Matches the value of `fill-color` if unspecified.",
      "function": "interpolated",
      "zoom-function": true,
      "property-function": true,
      "transition": true,
      "requires": [
        {
          "!": "fill-pattern"
        },
        {
          "fill-antialias": true
        }
      ],
      "sdk-support": {
        "basic functionality": {
          "js": "0.10.0",
          "android": "2.0.1",
          "ios": "2.0.0",
          "macos": "0.1.0"
        },
        "data-driven styling": {
          "js": "0.19.0",
          "android": "5.0.0",
          "ios": "3.5.0",
          "macos": "0.4.0"
        }
      }
    },
    "fill-translate": {
      "type": "array",
      "value": "number",
      "length": 2,
      "default": [
        0,
        0
      ],
      "function": "interpolated",
      "zoom-function": true,
      "transition": true,
      "units": "pixels",
      "doc": "The geometry's offset. Values are [x, y] where negatives indicate left and up, respectively.",
      "sdk-support": {
        "basic functionality": {
          "js": "0.10.0",
          "android": "2.0.1",
          "ios": "2.0.0",
          "macos": "0.1.0"
        },
        "data-driven styling": {}
      }
    },
    "fill-translate-anchor": {
      "type": "enum",
      "function": "piecewise-constant",
      "zoom-function": true,
      "values": {
        "map": {
            "doc": "The fill is translated relative to the map."
        },
        "viewport": {
            "doc": "The fill is translated relative to the viewport."
        }
      },
      "doc": "Controls the frame of reference for `fill-translate`.",
      "default": "map",
      "requires": [
        "fill-translate"
      ],
      "sdk-support": {
        "basic functionality": {
          "js": "0.10.0",
          "android": "2.0.1",
          "ios": "2.0.0",
          "macos": "0.1.0"
        },
        "data-driven styling": {}
      }
    },
    "fill-pattern": {
      "type": "string",
      "function": "piecewise-constant",
      "zoom-function": true,
      "transition": true,
      "doc": "Name of image in sprite to use for drawing image fills. For seamless patterns, image width and height must be a factor of two (2, 4, 8, ..., 512).",
      "sdk-support": {
        "basic functionality": {
          "js": "0.10.0",
          "android": "2.0.1",
          "ios": "2.0.0",
          "macos": "0.1.0"
        },
        "data-driven styling": {}
      }
    }
  },
  "paint_fill-extrusion": {
    "fill-extrusion-opacity": {
      "type": "number",
      "function": "interpolated",
      "zoom-function": true,
      "property-function": false,
      "default": 1,
      "minimum": 0,
      "maximum": 1,
      "doc": "The opacity of the entire fill extrusion layer. This is rendered on a per-layer, not per-feature, basis, and data-driven styling is not available.",
      "transition": true,
      "sdk-support": {
        "basic functionality": {
<<<<<<< HEAD
          "js": "0.27.0"
=======
          "js": "0.27.0",
          "android": "5.1.0",
          "ios": "3.6.0",
          "macos": "0.5.0"
>>>>>>> 2124161e
        }
      }
    },
    "fill-extrusion-color": {
      "type": "color",
      "default": "#000000",
      "doc": "The base color of the extruded fill. The extrusion's surfaces will be shaded differently based on this color in combination with the root `light` settings. If this color is specified as `rgba` with an alpha component, the alpha component will be ignored; use `fill-extrusion-opacity` to set layer opacity.",
      "function": "interpolated",
      "zoom-function": true,
      "property-function": true,
      "transition": true,
      "requires": [
        {
          "!": "fill-extrusion-pattern"
        }
      ],
      "sdk-support": {
        "basic functionality": {
<<<<<<< HEAD
          "js": "0.27.0"
        },
        "data-driven styling": {
          "js": "0.27.0"
=======
          "js": "0.27.0",
          "android": "5.1.0",
          "ios": "3.6.0",
          "macos": "0.5.0"
        },
        "data-driven styling": {
          "js": "0.27.0",
          "android": "5.1.0",
          "ios": "3.6.0",
          "macos": "0.5.0"
>>>>>>> 2124161e
        }
      }
    },
    "fill-extrusion-translate": {
      "type": "array",
      "value": "number",
      "length": 2,
      "default": [
        0,
        0
      ],
      "function": "interpolated",
      "zoom-function": true,
      "transition": true,
      "units": "pixels",
      "doc": "The geometry's offset. Values are [x, y] where negatives indicate left and up (on the flat plane), respectively.",
      "sdk-support": {
        "basic functionality": {
<<<<<<< HEAD
          "js": "0.27.0"
=======
          "js": "0.27.0",
          "android": "5.1.0",
          "ios": "3.6.0",
          "macos": "0.5.0"
>>>>>>> 2124161e
        },
        "data-driven styling": {}
      }
    },
    "fill-extrusion-translate-anchor": {
      "type": "enum",
      "function": "piecewise-constant",
      "zoom-function": true,
      "values": {
        "map": {
            "doc": "The fill extrusion is translated relative to the map."
        },
        "viewport": {
            "doc": "The fill extrusion is translated relative to the viewport."
        }
      },
      "doc": "Controls the frame of reference for `fill-extrusion-translate`.",
      "default": "map",
      "requires": [
        "fill-extrusion-translate"
      ],
      "sdk-support": {
        "basic functionality": {
<<<<<<< HEAD
          "js": "0.27.0"
=======
          "js": "0.27.0",
          "android": "5.1.0",
          "ios": "3.6.0",
          "macos": "0.5.0"
>>>>>>> 2124161e
        },
        "data-driven styling": {}
      }
    },
    "fill-extrusion-pattern": {
      "type": "string",
      "function": "piecewise-constant",
      "zoom-function": true,
      "transition": true,
      "doc": "Name of image in sprite to use for drawing images on extruded fills. For seamless patterns, image width and height must be a factor of two (2, 4, 8, ..., 512).",
      "sdk-support": {
        "basic functionality": {
<<<<<<< HEAD
          "js": "0.27.0"
=======
          "js": "0.27.0",
          "android": "5.1.0",
          "ios": "3.6.0",
          "macos": "0.5.0"
>>>>>>> 2124161e
        },
        "data-driven styling": {}
      }
    },
    "fill-extrusion-height": {
      "type": "number",
      "function": "interpolated",
      "zoom-function": true,
      "property-function": true,
      "default": 0,
      "minimum": 0,
      "units": "meters",
      "doc": "The height with which to extrude this layer.",
      "transition": true,
      "sdk-support": {
        "basic functionality": {
<<<<<<< HEAD
          "js": "0.27.0"
        },
        "data-driven styling": {
          "js": "0.27.0"
=======
          "js": "0.27.0",
          "android": "5.1.0",
          "ios": "3.6.0",
          "macos": "0.5.0"
        },
        "data-driven styling": {
          "js": "0.27.0",
          "android": "5.1.0",
          "ios": "3.6.0",
          "macos": "0.5.0"
>>>>>>> 2124161e
        }
      }
    },
    "fill-extrusion-base": {
      "type": "number",
      "function": "interpolated",
      "zoom-function": true,
      "property-function": true,
      "default": 0,
      "minimum": 0,
      "units": "meters",
      "doc": "The height with which to extrude the base of this layer. Must be less than or equal to `fill-extrusion-height`.",
      "transition": true,
      "requires": [
        "fill-extrusion-height"
      ],
      "sdk-support": {
        "basic functionality": {
<<<<<<< HEAD
          "js": "0.27.0"
        },
        "data-driven styling": {
          "js": "0.27.0"
=======
          "js": "0.27.0",
          "android": "5.1.0",
          "ios": "3.6.0",
          "macos": "0.5.0"
        },
        "data-driven styling": {
          "js": "0.27.0",
          "android": "5.1.0",
          "ios": "3.6.0",
          "macos": "0.5.0"
>>>>>>> 2124161e
        }
      }
    },
    "fill-extrusion-duration": {
      "type": "number",
      "default": 3000,
      "minimum": 0,
      "function": "interpolated",
      "zoom-function": true,
      "transition": true,
      "units": "milliseconds",
      "doc": "Extrusion animation duration.",
      "sdk-support": {
        "basic functionality": {
          "js": "0.10.0",
          "android": "2.0.1",
          "ios": "2.0.0",
          "macos": "0.1.0"
        },
        "data-driven styling": {}
      }
    },
    "fill-extrusion-animate": {
      "type": "boolean",
      "default": false,
      "doc": "Should the extrusion be animated?"
    },
    "fill-extrusion-animation-reversed": {
      "type": "boolean",
      "default": false,
      "doc": "Should the extrusion be reversed?"
    }
  },
  "paint_line": {
    "line-opacity": {
      "type": "number",
      "doc": "The opacity at which the line will be drawn.",
      "function": "interpolated",
      "zoom-function": true,
      "property-function": true,
      "default": 1,
      "minimum": 0,
      "maximum": 1,
      "transition": true,
      "sdk-support": {
        "basic functionality": {
          "js": "0.10.0",
          "android": "2.0.1",
          "ios": "2.0.0",
          "macos": "0.1.0"
        },
        "data-driven styling": {
          "js": "0.29.0",
          "android": "5.0.0",
          "ios": "3.5.0",
          "macos": "0.4.0"
        }
      }
    },
    "line-color": {
      "type": "color",
      "doc": "The color with which the line will be drawn.",
      "default": "#000000",
      "function": "interpolated",
      "zoom-function": true,
      "property-function": true,
      "transition": true,
      "requires": [
        {
          "!": "line-pattern"
        }
      ],
      "sdk-support": {
        "basic functionality": {
          "js": "0.10.0",
          "android": "2.0.1",
          "ios": "2.0.0",
          "macos": "0.1.0"
        },
        "data-driven styling": {
          "js": "0.23.0",
          "android": "5.0.0",
          "ios": "3.5.0",
          "macos": "0.4.0"
        }
      }
    },
    "line-translate": {
      "type": "array",
      "value": "number",
      "length": 2,
      "default": [
        0,
        0
      ],
      "function": "interpolated",
      "zoom-function": true,
      "transition": true,
      "units": "pixels",
      "doc": "The geometry's offset. Values are [x, y] where negatives indicate left and up, respectively.",
      "sdk-support": {
        "basic functionality": {
          "js": "0.10.0",
          "android": "2.0.1",
          "ios": "2.0.0",
          "macos": "0.1.0"
        },
        "data-driven styling": {}
      }
    },
    "line-translate-anchor": {
      "type": "enum",
      "function": "piecewise-constant",
      "zoom-function": true,
      "values": {
        "map": {
            "doc": "The line is translated relative to the map."
        },
        "viewport": {
            "doc": "The line is translated relative to the viewport."
        }
      },
      "doc": "Controls the frame of reference for `line-translate`.",
      "default": "map",
      "requires": [
        "line-translate"
      ],
      "sdk-support": {
        "basic functionality": {
          "js": "0.10.0",
          "android": "2.0.1",
          "ios": "2.0.0",
          "macos": "0.1.0"
        },
        "data-driven styling": {}
      }
    },
    "line-width": {
      "type": "number",
      "default": 1,
      "minimum": 0,
      "function": "interpolated",
      "zoom-function": true,
      "transition": true,
      "units": "pixels",
      "doc": "Stroke thickness.",
      "sdk-support": {
        "basic functionality": {
          "js": "0.10.0",
          "android": "2.0.1",
          "ios": "2.0.0",
          "macos": "0.1.0"
        },
        "data-driven styling": {
          "js": "0.39.0"
        }
      }
    },
    "line-gap-width": {
      "type": "number",
      "default": 0,
      "minimum": 0,
      "doc": "Draws a line casing outside of a line's actual path. Value indicates the width of the inner gap.",
      "function": "interpolated",
      "zoom-function": true,
      "property-function": true,
      "transition": true,
      "units": "pixels",
      "sdk-support": {
        "basic functionality": {
          "js": "0.10.0",
          "android": "2.0.1",
          "ios": "2.0.0",
          "macos": "0.1.0"
        },
        "data-driven styling": {
          "js": "0.29.0",
          "android": "5.0.0",
          "ios": "3.5.0",
          "macos": "0.4.0"
        }
      }
    },
    "line-offset": {
      "type": "number",
      "default": 0,
      "doc": "The line's offset. For linear features, a positive value offsets the line to the right, relative to the direction of the line, and a negative value to the left. For polygon features, a positive value results in an inset, and a negative value results in an outset.",
      "function": "interpolated",
      "zoom-function": true,
      "property-function": true,
      "transition": true,
      "units": "pixels",
      "sdk-support": {
        "basic functionality": {
          "js": "0.12.1",
          "android": "3.0.0",
          "ios": "3.1.0",
          "macos": "0.1.0"
        },
        "data-driven styling": {
          "js": "0.29.0",
          "android": "5.0.0",
          "ios": "3.5.0",
          "macos": "0.4.0"
        }
      }
    },
    "line-blur": {
      "type": "number",
      "default": 0,
      "minimum": 0,
      "function": "interpolated",
      "zoom-function": true,
      "property-function": true,
      "transition": true,
      "units": "pixels",
      "doc": "Blur applied to the line, in pixels.",
      "sdk-support": {
        "basic functionality": {
          "js": "0.10.0",
          "android": "2.0.1",
          "ios": "2.0.0",
          "macos": "0.1.0"
        },
        "data-driven styling": {
          "js": "0.29.0",
          "android": "5.0.0",
          "ios": "3.5.0",
          "macos": "0.4.0"
        }
      }
    },
    "line-dasharray": {
      "type": "array",
      "value": "number",
      "function": "piecewise-constant",
      "zoom-function": true,
      "doc": "Specifies the lengths of the alternating dashes and gaps that form the dash pattern. The lengths are later scaled by the line width. To convert a dash length to pixels, multiply the length by the current line width.",
      "minimum": 0,
      "transition": true,
      "units": "line widths",
      "requires": [
        {
          "!": "line-pattern"
        }
      ],
      "sdk-support": {
        "basic functionality": {
          "js": "0.10.0",
          "android": "2.0.1",
          "ios": "2.0.0",
          "macos": "0.1.0"
        },
        "data-driven styling": {}
      }
    },
    "line-pattern": {
      "type": "string",
      "function": "piecewise-constant",
      "zoom-function": true,
      "transition": true,
      "doc": "Name of image in sprite to use for drawing image lines. For seamless patterns, image width must be a factor of two (2, 4, 8, ..., 512).",
      "sdk-support": {
        "basic functionality": {
          "js": "0.10.0",
          "android": "2.0.1",
          "ios": "2.0.0",
          "macos": "0.1.0"
        },
        "data-driven styling": {}
      }
    }
  },
  "paint_circle": {
    "circle-radius": {
      "type": "number",
      "default": 5,
      "minimum": 0,
      "function": "interpolated",
      "zoom-function": true,
      "property-function": true,
      "transition": true,
      "units": "pixels",
      "doc": "Circle radius.",
      "sdk-support": {
        "basic functionality": {
          "js": "0.10.0",
          "android": "2.0.1",
          "ios": "2.0.0",
          "macos": "0.1.0"
        },
        "data-driven styling": {
          "js": "0.18.0",
          "android": "5.0.0",
          "ios": "3.5.0",
          "macos": "0.4.0"
        }
      }
    },
    "circle-color": {
      "type": "color",
      "default": "#000000",
      "doc": "The fill color of the circle.",
      "function": "interpolated",
      "zoom-function": true,
      "property-function": true,
      "transition": true,
      "sdk-support": {
        "basic functionality": {
          "js": "0.10.0",
          "android": "2.0.1",
          "ios": "2.0.0",
          "macos": "0.1.0"
        },
        "data-driven styling": {
          "js": "0.18.0",
          "android": "5.0.0",
          "ios": "3.5.0",
          "macos": "0.4.0"
        }
      }
    },
    "circle-blur": {
      "type": "number",
      "default": 0,
      "doc": "Amount to blur the circle. 1 blurs the circle such that only the centerpoint is full opacity.",
      "function": "interpolated",
      "zoom-function": true,
      "property-function": true,
      "transition": true,
      "sdk-support": {
        "basic functionality": {
          "js": "0.10.0",
          "android": "2.0.1",
          "ios": "2.0.0",
          "macos": "0.1.0"
        },
        "data-driven styling": {
          "js": "0.20.0",
          "android": "5.0.0",
          "ios": "3.5.0",
          "macos": "0.4.0"
        }
      }
    },
    "circle-opacity": {
      "type": "number",
      "doc": "The opacity at which the circle will be drawn.",
      "default": 1,
      "minimum": 0,
      "maximum": 1,
      "function": "interpolated",
      "zoom-function": true,
      "property-function": true,
      "transition": true,
      "sdk-support": {
        "basic functionality": {
          "js": "0.10.0",
          "android": "2.0.1",
          "ios": "2.0.0",
          "macos": "0.1.0"
        },
        "data-driven styling": {
          "js": "0.20.0",
          "android": "5.0.0",
          "ios": "3.5.0",
          "macos": "0.4.0"
        }
      }
    },
    "circle-translate": {
      "type": "array",
      "value": "number",
      "length": 2,
      "default": [0, 0],
      "function": "interpolated",
      "zoom-function": true,
      "transition": true,
      "units": "pixels",
      "doc": "The geometry's offset. Values are [x, y] where negatives indicate left and up, respectively.",
      "sdk-support": {
        "basic functionality": {
          "js": "0.10.0",
          "android": "2.0.1",
          "ios": "2.0.0",
          "macos": "0.1.0"
        },
        "data-driven styling": {}
      }
    },
    "circle-translate-anchor": {
      "type": "enum",
      "function": "piecewise-constant",
      "zoom-function": true,
      "values": {
        "map": {
            "doc": "The circle is translated relative to the map."
        },
        "viewport": {
            "doc": "The circle is translated relative to the viewport."
        }
      },
      "doc": "Controls the frame of reference for `circle-translate`.",
      "default": "map",
      "requires": [
        "circle-translate"
      ],
      "sdk-support": {
        "basic functionality": {
          "js": "0.10.0",
          "android": "2.0.1",
          "ios": "2.0.0",
          "macos": "0.1.0"
        },
        "data-driven styling": {}
      }
    },
    "circle-pitch-scale": {
      "type": "enum",
      "function": "piecewise-constant",
      "zoom-function": true,
      "values": {
        "map": {
            "doc": "Circles are scaled according to their apparent distance to the camera."
        },
        "viewport": {
            "doc": "Circles are not scaled."
        }
      },
      "default": "map",
      "doc": "Controls the scaling behavior of the circle when the map is pitched.",
      "sdk-support": {
        "basic functionality": {
          "js": "0.21.0",
          "android": "4.2.0",
          "ios": "3.4.0",
          "macos": "0.2.1"
        },
        "data-driven styling": {}
      }
    },
<<<<<<< HEAD
=======
    "circle-pitch-alignment": {
      "type": "enum",
      "function": "piecewise-constant",
      "zoom-function": true,
      "values": {
        "map": {
            "doc": "The circle is aligned to the plane of the map."
        },
        "viewport": {
            "doc": "The circle is aligned to the plane of the viewport."
        }
      },
      "default": "viewport",
      "doc": "Orientation of circle when map is pitched.",
      "sdk-support": {
        "basic functionality": {
          "js": "0.39.0",
          "android": "5.2.0",
          "ios": "3.7.0",
          "macos": "0.6.0"
        },
        "data-driven styling": {}
      }
    },
>>>>>>> 2124161e
    "circle-stroke-width": {
      "type": "number",
      "default": 0,
      "minimum": 0,
      "function": "interpolated",
      "zoom-function": true,
      "property-function": true,
      "transition": true,
      "units": "pixels",
      "doc": "The width of the circle's stroke. Strokes are placed outside of the `circle-radius`.",
      "sdk-support": {
        "basic functionality": {
          "js": "0.29.0",
          "android": "5.0.0",
          "ios": "3.5.0",
          "macos": "0.4.0"
        },
        "data-driven styling": {
          "js": "0.29.0",
          "android": "5.0.0",
          "ios": "3.5.0",
          "macos": "0.4.0"
        }
      }
    },
    "circle-stroke-color": {
      "type": "color",
      "default": "#000000",
      "doc": "The stroke color of the circle.",
      "function": "interpolated",
      "zoom-function": true,
      "property-function": true,
      "transition": true,
      "sdk-support": {
        "basic functionality": {
          "js": "0.29.0",
          "android": "5.0.0",
          "ios": "3.5.0",
          "macos": "0.4.0"
        },
        "data-driven styling": {
          "js": "0.29.0",
          "android": "5.0.0",
          "ios": "3.5.0",
          "macos": "0.4.0"
        }
      }
    },
    "circle-stroke-opacity": {
      "type": "number",
      "doc": "The opacity of the circle's stroke.",
      "default": 1,
      "minimum": 0,
      "maximum": 1,
      "function": "interpolated",
      "zoom-function": true,
      "property-function": true,
      "transition": true,
      "sdk-support": {
        "basic functionality": {
          "js": "0.29.0",
          "android": "5.0.0",
          "ios": "3.5.0",
          "macos": "0.4.0"
        },
        "data-driven styling": {
          "js": "0.29.0",
          "android": "5.0.0",
          "ios": "3.5.0",
          "macos": "0.4.0"
        }
      }
    }
  },
  "paint_heatmap": {
    "heatmap-radius": {
      "type": "number",
      "default": 30,
      "minimum": 1,
      "function": "interpolated",
      "zoom-function": true,
      "property-function": false,
      "transition": true,
      "units": "pixels",
      "doc": "Radius of influence of one heatmap point in pixels. Increasing the value makes the heatmap smoother, but less detailed.",
      "sdk-support": {
        "basic functionality": {
          "js": "0.41.0"
        },
        "data-driven styling": {}
      }
    },
    "heatmap-weight": {
      "type": "number",
      "default": 1,
      "minimum": 0,
      "function": "interpolated",
      "zoom-function": true,
      "property-function": true,
      "transition": false,
      "doc": "A measure of how much an individual point contributes to the heatmap. A value of 10 would be equivalent to having 10 points of weight 1 in the same spot. Especially useful when combined with clustering.",
      "sdk-support": {
        "basic functionality": {
          "js": "0.41.0"
        },
        "data-driven styling": {
          "js": "0.41.0"
        }
      }
    },
    "heatmap-intensity": {
      "type": "number",
      "default": 1,
      "minimum": 0,
      "function": "interpolated",
      "zoom-function": true,
      "property-function": false,
      "transition": true,
      "doc": "Similar to `heatmap-weight` but controls the intensity of the heatmap globally. Primarily used for adjusting the heatmap based on zoom level.",
      "sdk-support": {
        "basic functionality": {
          "js": "0.41.0"
        },
        "data-driven styling": {}
      }
    },
    "heatmap-color": {
      "type": "color",
      "default": [
        "interpolate",
        ["linear"],
        ["heatmap-density"],
        0, "rgba(0, 0, 255, 0)",
        0.1, "royalblue",
        0.3, "cyan",
        0.5, "lime",
        0.7, "yellow",
        1, "red"
      ],
      "doc": "Defines the color of each pixel based on its density value in a heatmap.  Should be an expression that uses `[\"heatmap-density\"]` as input.",
      "function": "interpolated",
      "zoom-function": false,
      "property-function": false,
      "transition": false,
      "sdk-support": {
        "basic functionality": {
          "js": "0.41.0"
        },
        "data-driven styling": {}
      }
    },
    "heatmap-opacity": {
      "type": "number",
      "doc": "The global opacity at which the heatmap layer will be drawn.",
      "default": 1,
      "minimum": 0,
      "maximum": 1,
      "function": "interpolated",
      "zoom-function": true,
      "property-function": false,
      "transition": true,
      "sdk-support": {
        "basic functionality": {
          "js": "0.41.0"
        },
        "data-driven styling": {}
      }
    }
  },
  "paint_symbol": {
    "icon-opacity": {
      "doc": "The opacity at which the icon will be drawn.",
      "type": "number",
      "default": 1,
      "minimum": 0,
      "maximum": 1,
      "function": "interpolated",
      "zoom-function": true,
      "property-function": true,
      "transition": true,
      "requires": [
        "icon-image"
      ],
      "sdk-support": {
        "basic functionality": {
          "js": "0.10.0",
          "android": "2.0.1",
          "ios": "2.0.0",
          "macos": "0.1.0"
        },
        "data-driven styling": {
          "js": "0.33.0",
          "android": "5.0.0",
          "ios": "3.5.0",
          "macos": "0.4.0"
        }
      }
    },
    "icon-color": {
      "type": "color",
      "default": "#000000",
      "function": "interpolated",
      "zoom-function": true,
      "property-function": true,
      "transition": true,
      "doc": "The color of the icon. This can only be used with sdf icons.",
      "requires": [
        "icon-image"
      ],
      "sdk-support": {
        "basic functionality": {
          "js": "0.10.0",
          "android": "2.0.1",
          "ios": "2.0.0",
          "macos": "0.1.0"
        },
        "data-driven styling": {
          "js": "0.33.0",
          "android": "5.0.0",
          "ios": "3.5.0",
          "macos": "0.4.0"
        }
      }
    },
    "icon-halo-color": {
      "type": "color",
      "default": "rgba(0, 0, 0, 0)",
      "function": "interpolated",
      "zoom-function": true,
      "property-function": true,
      "transition": true,
      "doc": "The color of the icon's halo. Icon halos can only be used with SDF icons.",
      "requires": [
        "icon-image"
      ],
      "sdk-support": {
        "basic functionality": {
          "js": "0.10.0",
          "android": "2.0.1",
          "ios": "2.0.0",
          "macos": "0.1.0"
        },
        "data-driven styling": {
          "js": "0.33.0",
          "android": "5.0.0",
          "ios": "3.5.0",
          "macos": "0.4.0"
        }
      }
    },
    "icon-halo-width": {
      "type": "number",
      "default": 0,
      "minimum": 0,
      "function": "interpolated",
      "zoom-function": true,
      "property-function": true,
      "transition": true,
      "units": "pixels",
      "doc": "Distance of halo to the icon outline.",
      "requires": [
        "icon-image"
      ],
      "sdk-support": {
        "basic functionality": {
          "js": "0.10.0",
          "android": "2.0.1",
          "ios": "2.0.0",
          "macos": "0.1.0"
        },
        "data-driven styling": {
          "js": "0.33.0",
          "android": "5.0.0",
          "ios": "3.5.0",
          "macos": "0.4.0"
        }
      }
    },
    "icon-halo-blur": {
      "type": "number",
      "default": 0,
      "minimum": 0,
      "function": "interpolated",
      "zoom-function": true,
      "property-function": true,
      "transition": true,
      "units": "pixels",
      "doc": "Fade out the halo towards the outside.",
      "requires": [
        "icon-image"
      ],
      "sdk-support": {
        "basic functionality": {
          "js": "0.10.0",
          "android": "2.0.1",
          "ios": "2.0.0",
          "macos": "0.1.0"
        },
        "data-driven styling": {
          "js": "0.33.0",
          "android": "5.0.0",
          "ios": "3.5.0",
          "macos": "0.4.0"
        }
      }
    },
    "icon-translate": {
      "type": "array",
      "value": "number",
      "length": 2,
      "default": [
        0,
        0
      ],
      "function": "interpolated",
      "zoom-function": true,
      "transition": true,
      "units": "pixels",
      "doc": "Distance that the icon's anchor is moved from its original placement. Positive values indicate right and down, while negative values indicate left and up.",
      "requires": [
        "icon-image"
      ],
      "sdk-support": {
        "basic functionality": {
          "js": "0.10.0",
          "android": "2.0.1",
          "ios": "2.0.0",
          "macos": "0.1.0"
        },
        "data-driven styling": {}
      }
    },
    "icon-translate-anchor": {
      "type": "enum",
      "function": "piecewise-constant",
      "zoom-function": true,
      "values": {
        "map": {
            "doc": "Icons are translated relative to the map."
        },
        "viewport": {
            "doc": "Icons are translated relative to the viewport."
        }
      },
      "doc": "Controls the frame of reference for `icon-translate`.",
      "default": "map",
      "requires": [
        "icon-image",
        "icon-translate"
      ],
      "sdk-support": {
        "basic functionality": {
          "js": "0.10.0",
          "android": "2.0.1",
          "ios": "2.0.0",
          "macos": "0.1.0"
        },
        "data-driven styling": {}
      }
    },
    "text-opacity": {
      "type": "number",
      "doc": "The opacity at which the text will be drawn.",
      "default": 1,
      "minimum": 0,
      "maximum": 1,
      "function": "interpolated",
      "zoom-function": true,
      "property-function": true,
      "transition": true,
      "requires": [
        "text-field"
      ],
      "sdk-support": {
        "basic functionality": {
          "js": "0.10.0",
          "android": "2.0.1",
          "ios": "2.0.0",
          "macos": "0.1.0"
        },
        "data-driven styling": {
          "js": "0.33.0",
          "android": "5.0.0",
          "ios": "3.5.0",
          "macos": "0.4.0"
        }
      }
    },
    "text-color": {
      "type": "color",
      "doc": "The color with which the text will be drawn.",
      "default": "#000000",
      "function": "interpolated",
      "zoom-function": true,
      "property-function": true,
      "transition": true,
      "requires": [
        "text-field"
      ],
      "sdk-support": {
        "basic functionality": {
          "js": "0.10.0",
          "android": "2.0.1",
          "ios": "2.0.0",
          "macos": "0.1.0"
        },
        "data-driven styling": {
          "js": "0.33.0",
          "android": "5.0.0",
          "ios": "3.5.0",
          "macos": "0.4.0"
        }
      }
    },
    "text-halo-color": {
      "type": "color",
      "default": "rgba(0, 0, 0, 0)",
      "function": "interpolated",
      "zoom-function": true,
      "property-function": true,
      "transition": true,
      "doc": "The color of the text's halo, which helps it stand out from backgrounds.",
      "requires": [
        "text-field"
      ],
      "sdk-support": {
        "basic functionality": {
          "js": "0.10.0",
          "android": "2.0.1",
          "ios": "2.0.0",
          "macos": "0.1.0"
        },
        "data-driven styling": {
          "js": "0.33.0",
          "android": "5.0.0",
          "ios": "3.5.0",
          "macos": "0.4.0"
        }
      }
    },
    "text-halo-width": {
      "type": "number",
      "default": 0,
      "minimum": 0,
      "function": "interpolated",
      "zoom-function": true,
      "property-function": true,
      "transition": true,
      "units": "pixels",
      "doc": "Distance of halo to the font outline. Max text halo width is 1/4 of the font-size.",
      "requires": [
        "text-field"
      ],
      "sdk-support": {
        "basic functionality": {
          "js": "0.10.0",
          "android": "2.0.1",
          "ios": "2.0.0",
          "macos": "0.1.0"
        },
        "data-driven styling": {
          "js": "0.33.0",
          "android": "5.0.0",
          "ios": "3.5.0",
          "macos": "0.4.0"
        }
      }
    },
    "text-halo-blur": {
      "type": "number",
      "default": 0,
      "minimum": 0,
      "function": "interpolated",
      "zoom-function": true,
      "property-function": true,
      "transition": true,
      "units": "pixels",
      "doc": "The halo's fadeout distance towards the outside.",
      "requires": [
        "text-field"
      ],
      "sdk-support": {
        "basic functionality": {
          "js": "0.10.0",
          "android": "2.0.1",
          "ios": "2.0.0",
          "macos": "0.1.0"
        },
        "data-driven styling": {
          "js": "0.33.0",
          "android": "5.0.0",
          "ios": "3.5.0",
          "macos": "0.4.0"
        }
      }
    },
    "text-translate": {
      "type": "array",
      "value": "number",
      "length": 2,
      "default": [
        0,
        0
      ],
      "function": "interpolated",
      "zoom-function": true,
      "transition": true,
      "units": "pixels",
      "doc": "Distance that the text's anchor is moved from its original placement. Positive values indicate right and down, while negative values indicate left and up.",
      "requires": [
        "text-field"
      ],
      "sdk-support": {
        "basic functionality": {
          "js": "0.10.0",
          "android": "2.0.1",
          "ios": "2.0.0",
          "macos": "0.1.0"
        },
        "data-driven styling": {}
      }
    },
    "text-translate-anchor": {
      "type": "enum",
      "function": "piecewise-constant",
      "zoom-function": true,
      "values": {
        "map": {
            "doc": "The text is translated relative to the map."
        },
        "viewport": {
            "doc": "The text is translated relative to the viewport."
        }
      },
      "doc": "Controls the frame of reference for `text-translate`.",
      "default": "map",
      "requires": [
        "text-field",
        "text-translate"
      ],
      "sdk-support": {
        "basic functionality": {
          "js": "0.10.0",
          "android": "2.0.1",
          "ios": "2.0.0",
          "macos": "0.1.0"
        },
        "data-driven styling": {}
      }
    }
  },
  "paint_raster": {
    "raster-opacity": {
      "type": "number",
      "doc": "The opacity at which the image will be drawn.",
      "default": 1,
      "minimum": 0,
      "maximum": 1,
      "function": "interpolated",
      "zoom-function": true,
      "transition": true,
      "sdk-support": {
        "basic functionality": {
          "js": "0.10.0",
          "android": "2.0.1",
          "ios": "2.0.0",
          "macos": "0.1.0"
        },
        "data-driven styling": {}
      }
    },
    "raster-hue-rotate": {
      "type": "number",
      "default": 0,
      "period": 360,
      "function": "interpolated",
      "zoom-function": true,
      "transition": true,
      "units": "degrees",
      "doc": "Rotates hues around the color wheel.",
      "sdk-support": {
        "basic functionality": {
          "js": "0.10.0",
          "android": "2.0.1",
          "ios": "2.0.0",
          "macos": "0.1.0"
        },
        "data-driven styling": {}
      }
    },
    "raster-brightness-min": {
      "type": "number",
      "function": "interpolated",
      "zoom-function": true,
      "doc": "Increase or reduce the brightness of the image. The value is the minimum brightness.",
      "default": 0,
      "minimum": 0,
      "maximum": 1,
      "transition": true,
      "sdk-support": {
        "basic functionality": {
          "js": "0.10.0",
          "android": "2.0.1",
          "ios": "2.0.0",
          "macos": "0.1.0"
        },
        "data-driven styling": {}
      }
    },
    "raster-brightness-max": {
      "type": "number",
      "function": "interpolated",
      "zoom-function": true,
      "doc": "Increase or reduce the brightness of the image. The value is the maximum brightness.",
      "default": 1,
      "minimum": 0,
      "maximum": 1,
      "transition": true,
      "sdk-support": {
        "basic functionality": {
          "js": "0.10.0",
          "android": "2.0.1",
          "ios": "2.0.0",
          "macos": "0.1.0"
        },
        "data-driven styling": {}
      }
    },
    "raster-saturation": {
      "type": "number",
      "doc": "Increase or reduce the saturation of the image.",
      "default": 0,
      "minimum": -1,
      "maximum": 1,
      "function": "interpolated",
      "zoom-function": true,
      "transition": true,
      "sdk-support": {
        "basic functionality": {
          "js": "0.10.0",
          "android": "2.0.1",
          "ios": "2.0.0",
          "macos": "0.1.0"
        },
        "data-driven styling": {}
      }
    },
    "raster-contrast": {
      "type": "number",
      "doc": "Increase or reduce the contrast of the image.",
      "default": 0,
      "minimum": -1,
      "maximum": 1,
      "function": "interpolated",
      "zoom-function": true,
      "transition": true,
      "sdk-support": {
        "basic functionality": {
          "js": "0.10.0",
          "android": "2.0.1",
          "ios": "2.0.0",
          "macos": "0.1.0"
        },
        "data-driven styling": {}
      }
    },
    "raster-fade-duration": {
      "type": "number",
      "default": 300,
      "minimum": 0,
      "function": "interpolated",
      "zoom-function": true,
      "transition": false,
      "units": "milliseconds",
      "doc": "Fade duration when a new tile is added.",
      "sdk-support": {
        "basic functionality": {
          "js": "0.10.0",
          "android": "2.0.1",
          "ios": "2.0.0",
          "macos": "0.1.0"
        },
        "data-driven styling": {}
      }
    }
  },
<<<<<<< HEAD
  "paint_normal": {
    "normal-opacity": {
      "type": "number",
      "doc": "The opacity at which the image will be drawn.",
      "default": 1,
      "minimum": 0,
      "maximum": 1,
      "function": "interpolated",
      "zoom-function": true,
      "transition": true,
      "sdk-support": {
        "basic functionality": {
          "js": "0.10.0",
          "android": "2.0.1",
          "ios": "2.0.0",
          "macos": "0.1.0"
        },
        "data-driven styling": {}
      }
    },
    "normal-hue-rotate": {
      "type": "number",
      "default": 0,
      "period": 360,
      "function": "interpolated",
      "zoom-function": true,
      "transition": true,
      "units": "degrees",
      "doc": "Rotates hues around the color wheel.",
      "sdk-support": {
        "basic functionality": {
          "js": "0.10.0",
          "android": "2.0.1",
          "ios": "2.0.0",
          "macos": "0.1.0"
        },
        "data-driven styling": {}
      }
    },
    "normal-brightness-min": {
      "type": "number",
      "function": "interpolated",
      "zoom-function": true,
      "doc": "Increase or reduce the brightness of the image. The value is the minimum brightness.",
      "default": 0,
      "minimum": 0,
      "maximum": 1,
      "transition": true,
      "sdk-support": {
        "basic functionality": {
          "js": "0.10.0",
          "android": "2.0.1",
          "ios": "2.0.0",
          "macos": "0.1.0"
        },
        "data-driven styling": {}
      }
    },
    "normal-brightness-max": {
      "type": "number",
      "function": "interpolated",
      "zoom-function": true,
      "doc": "Increase or reduce the brightness of the image. The value is the maximum brightness.",
      "default": 1,
      "minimum": 0,
      "maximum": 1,
      "transition": true,
      "sdk-support": {
        "basic functionality": {
          "js": "0.10.0",
          "android": "2.0.1",
          "ios": "2.0.0",
          "macos": "0.1.0"
        },
        "data-driven styling": {}
      }
    },
    "normal-saturation": {
      "type": "number",
      "doc": "Increase or reduce the saturation of the image.",
      "default": 0,
      "minimum": -1,
      "maximum": 1,
      "function": "interpolated",
      "zoom-function": true,
      "transition": true,
      "sdk-support": {
        "basic functionality": {
          "js": "0.10.0",
          "android": "2.0.1",
          "ios": "2.0.0",
          "macos": "0.1.0"
        },
        "data-driven styling": {}
      }
    },
    "normal-contrast": {
      "type": "number",
      "doc": "Increase or reduce the contrast of the image.",
      "default": 0,
      "minimum": -1,
      "maximum": 1,
      "function": "interpolated",
      "zoom-function": true,
      "transition": true,
      "sdk-support": {
        "basic functionality": {
          "js": "0.10.0",
          "android": "2.0.1",
          "ios": "2.0.0",
          "macos": "0.1.0"
        },
        "data-driven styling": {}
      }
    },
    "normal-fade-duration": {
      "type": "number",
      "default": 300,
      "minimum": 0,
      "function": "interpolated",
      "zoom-function": true,
      "transition": true,
      "units": "milliseconds",
      "doc": "Fade duration when a new tile is added.",
      "sdk-support": {
        "basic functionality": {
          "js": "0.10.0",
          "android": "2.0.1",
          "ios": "2.0.0",
          "macos": "0.1.0"
        },
        "data-driven styling": {}
      }
    }
=======
  "paint_hillshade": {
      "hillshade-illumination-direction": {
        "type": "number",
        "default": 335,
        "minimum": 0,
        "maximum": 359,
        "doc": "The direction of the light source used to generate the hillshading with 0 as the top of the viewport if `hillshade-illumination-anchor` is set to `viewport` and due north if `hillshade-illumination-anchor` is set to `map`.",
        "function": "interpolated",
        "zoom-function": true,
        "transition": true
      },
      "hillshade-illumination-anchor": {
        "type": "enum",
        "function": "piecewise-constant",
        "zoom-function": true,
        "values": {
          "map": {
              "doc": "The hillshade illumination is relative to the north direction."
          },
          "viewport": {
              "doc": "The hillshade illumination is relative to the top of the viewport."
          }
        },
        "default": "viewport",
        "doc": "Direction of light source when map is rotated."
      },
      "hillshade-exaggeration": {
        "type": "number",
        "doc": "Intensity of the hillshade",
        "default": 0.5,
        "minimum": 0,
        "maximum": 1,
        "function": "interpolated",
        "zoom-function": true,
        "transition": true
      },
      "hillshade-shadow-color": {
        "type": "color",
        "default": "#000000",
        "doc": "The shading color of areas that face away from the light source.",
        "function": "interpolated",
        "zoom-function": true,
        "transition": true
      },
      "hillshade-highlight-color": {
        "type": "color",
        "default": "#FFFFFF",
        "doc": "The shading color of areas that faces towards the light source.",
        "function": "interpolated",
        "zoom-function": true,
        "transition": true
      },
      "hillshade-accent-color": {
        "type": "color",
        "default": "#000000",
        "doc": "The shading color used to accentuate rugged terrain like sharp cliffs and gorges.",
        "function": "interpolated",
        "zoom-function": true,
        "transition": true
      }
>>>>>>> 2124161e
  },
  "paint_background": {
    "background-color": {
      "type": "color",
      "default": "#000000",
      "doc": "The color with which the background will be drawn.",
      "function": "interpolated",
      "zoom-function": true,
      "transition": true,
      "requires": [
        {
          "!": "background-pattern"
        }
      ],
      "sdk-support": {
        "basic functionality": {
          "js": "0.10.0",
          "android": "2.0.1",
          "ios": "2.0.0",
          "macos": "0.1.0"
        }
      }
    },
    "background-pattern": {
      "type": "string",
      "function": "piecewise-constant",
      "zoom-function": true,
      "transition": true,
      "doc": "Name of image in sprite to use for drawing an image background. For seamless patterns, image width and height must be a factor of two (2, 4, 8, ..., 512).",
      "sdk-support": {
        "basic functionality": {
          "js": "0.10.0",
          "android": "2.0.1",
          "ios": "2.0.0",
          "macos": "0.1.0"
        }
      }
    },
    "background-opacity": {
      "type": "number",
      "default": 1,
      "minimum": 0,
      "maximum": 1,
      "doc": "The opacity at which the background will be drawn.",
      "function": "interpolated",
      "zoom-function": true,
      "transition": true,
      "sdk-support": {
        "basic functionality": {
          "js": "0.10.0",
          "android": "2.0.1",
          "ios": "2.0.0",
          "macos": "0.1.0"
        }
      }
    }
  },
  "transition": {
    "duration": {
      "type": "number",
      "default": 300,
      "minimum": 0,
      "units": "milliseconds",
      "doc": "Time allotted for transitions to complete."
    },
    "delay": {
      "type": "number",
      "default": 0,
      "minimum": 0,
      "units": "milliseconds",
      "doc": "Length of time before a transition begins."
    }
  }
}<|MERGE_RESOLUTION|>--- conflicted
+++ resolved
@@ -120,13 +120,6 @@
       "type": "enum",
       "values": {
         "vector": {
-<<<<<<< HEAD
-            "doc": "A vector tile source."
-        },
-        "vectoroffline": {
-            "doc": "A vector tile source."
-        },
-=======
           "doc": "A vector tile source."
         }
       },
@@ -172,7 +165,6 @@
       "required": true,
       "type": "enum",
       "values": {
->>>>>>> 2124161e
         "raster": {
             "doc": "A raster tile source."
         },
@@ -494,14 +486,10 @@
           "doc": "An extruded (3D) polygon.",
           "sdk-support": {
             "basic functionality": {
-<<<<<<< HEAD
-              "js": "0.27.0"
-=======
               "js": "0.27.0",
               "android": "5.1.0",
               "ios": "3.6.0",
               "macos": "0.5.0"
->>>>>>> 2124161e
             }
           }
         },
@@ -516,30 +504,6 @@
             }
           }
         },
-<<<<<<< HEAD
-        "rasteroffline": {
-          "doc": "Raster map textures such as satellite imagery.",
-          "sdk-support": {
-            "basic functionality": {
-              "js": "0.10.0",
-              "android": "2.0.1",
-              "ios": "2.0.0",
-              "macos": "0.1.0"
-            }
-          }
-        },
-        "normal": {
-          "doc": "Normal mapping textures",
-          "sdk-support": {
-            "basic functionality": {
-              "js": "0.10.0",
-              "android": "2.0.1",
-              "ios": "2.0.0",
-              "macos": "0.1.0"
-            }
-          }
-        },        
-=======
         "hillshade": {
           "doc": "Client-side hillshading visualization based on DEM data. Currently, the implementation only supports Mapbox Terrain RGB tiles",
           "sdk-support": {
@@ -548,7 +512,6 @@
             }
           }
         },
->>>>>>> 2124161e
         "background": {
           "doc": "The background color or pattern of the map.",
           "sdk-support": {
@@ -716,14 +679,10 @@
       "doc": "Whether this layer is displayed.",
       "sdk-support": {
         "basic functionality": {
-<<<<<<< HEAD
-          "js": "0.27.0"
-=======
           "js": "0.27.0",
           "android": "5.1.0",
           "ios": "3.6.0",
           "macos": "0.5.0"
->>>>>>> 2124161e
         }
       }
     }
@@ -1031,14 +990,10 @@
           "macos": "0.1.0"
         },
         "data-driven styling": {
-<<<<<<< HEAD
-          "js": "0.35.0"
-=======
           "js": "0.35.0",
           "android": "5.1.0",
           "ios": "3.6.0",
           "macos": "0.5.0"
->>>>>>> 2124161e
         }
       }
     },
@@ -1126,14 +1081,10 @@
           "macos": "0.1.0"
         },
         "data-driven styling": {
-<<<<<<< HEAD
-          "js": "0.35.0"
-=======
           "js": "0.35.0",
           "android": "5.1.0",
           "ios": "3.6.0",
           "macos": "0.5.0"
->>>>>>> 2124161e
         }
       }
     },
@@ -1241,8 +1192,6 @@
         }
       }
     },
-<<<<<<< HEAD
-=======
     "icon-anchor": {
       "type": "enum",
       "function": "piecewise-constant",
@@ -1327,7 +1276,6 @@
         "data-driven styling": {}
       }
     },
->>>>>>> 2124161e
     "text-pitch-alignment": {
       "type": "enum",
       "function": "piecewise-constant",
@@ -1464,14 +1412,10 @@
           "macos": "0.1.0"
         },
         "data-driven styling": {
-<<<<<<< HEAD
-          "js": "0.35.0"
-=======
           "js": "0.35.0",
           "android": "5.1.0",
           "ios": "3.6.0",
           "macos": "0.5.0"
->>>>>>> 2124161e
         }
       }
     },
@@ -1541,14 +1485,10 @@
           "macos": "0.1.0"
         },
         "data-driven styling": {
-<<<<<<< HEAD
-          "js": "0.35.0"
-=======
           "js": "0.40.0",
           "android": "5.2.0",
           "ios": "3.7.0",
           "macos": "0.6.0"
->>>>>>> 2124161e
         }
       }
     },
@@ -1581,14 +1521,10 @@
           "macos": "0.1.0"
         },
         "data-driven styling": {
-<<<<<<< HEAD
-          "js": "0.35.0"
-=======
           "js": "0.39.0",
           "android": "5.2.0",
           "ios": "3.7.0",
           "macos": "0.6.0"
->>>>>>> 2124161e
         }
       }
     },
@@ -1639,14 +1575,10 @@
           "macos": "0.1.0"
         },
         "data-driven styling": {
-<<<<<<< HEAD
-          "js": "0.35.0"
-=======
           "js": "0.39.0",
           "android": "5.2.0",
           "ios": "3.7.0",
           "macos": "0.6.0"
->>>>>>> 2124161e
         }
       }
     },
@@ -1693,14 +1625,10 @@
           "macos": "0.1.0"
         },
         "data-driven styling": {
-<<<<<<< HEAD
-          "js": "0.35.0"
-=======
           "js": "0.35.0",
           "android": "5.1.0",
           "ios": "3.6.0",
           "macos": "0.5.0"
->>>>>>> 2124161e
         }
       }
     },
@@ -1810,14 +1738,10 @@
           "macos": "0.1.0"
         },
         "data-driven styling": {
-<<<<<<< HEAD
-          "js": "0.35.0"
-=======
           "js": "0.35.0",
           "android": "5.1.0",
           "ios": "3.6.0",
           "macos": "0.5.0"
->>>>>>> 2124161e
         }
       }
     },
@@ -2369,14 +2293,10 @@
       "example": "map",
       "sdk-support": {
         "basic functionality": {
-<<<<<<< HEAD
-          "js": "0.27.0"
-=======
           "js": "0.27.0",
           "android": "5.1.0",
           "ios": "3.6.0",
           "macos": "0.5.0"
->>>>>>> 2124161e
         }
       }
     },
@@ -2393,14 +2313,10 @@
       "example": [1.5, 90, 80],
       "sdk-support": {
         "basic functionality": {
-<<<<<<< HEAD
-          "js": "0.27.0"
-=======
           "js": "0.27.0",
           "android": "5.1.0",
           "ios": "3.6.0",
           "macos": "0.5.0"
->>>>>>> 2124161e
         }
       }
     },
@@ -2414,14 +2330,10 @@
       "doc": "Color tint for lighting extruded geometries.",
       "sdk-support": {
         "basic functionality": {
-<<<<<<< HEAD
-          "js": "0.27.0"
-=======
           "js": "0.27.0",
           "android": "5.1.0",
           "ios": "3.6.0",
           "macos": "0.5.0"
->>>>>>> 2124161e
         }
       }
     },
@@ -2437,14 +2349,10 @@
       "doc": "Intensity of lighting (on a scale from 0 to 1). Higher numbers will present as more extreme contrast.",
       "sdk-support": {
         "basic functionality": {
-<<<<<<< HEAD
-          "js": "0.27.0"
-=======
           "js": "0.27.0",
           "android": "5.1.0",
           "ios": "3.6.0",
           "macos": "0.5.0"
->>>>>>> 2124161e
         }
       }
     }
@@ -2640,14 +2548,10 @@
       "transition": true,
       "sdk-support": {
         "basic functionality": {
-<<<<<<< HEAD
-          "js": "0.27.0"
-=======
           "js": "0.27.0",
           "android": "5.1.0",
           "ios": "3.6.0",
           "macos": "0.5.0"
->>>>>>> 2124161e
         }
       }
     },
@@ -2666,12 +2570,6 @@
       ],
       "sdk-support": {
         "basic functionality": {
-<<<<<<< HEAD
-          "js": "0.27.0"
-        },
-        "data-driven styling": {
-          "js": "0.27.0"
-=======
           "js": "0.27.0",
           "android": "5.1.0",
           "ios": "3.6.0",
@@ -2682,7 +2580,6 @@
           "android": "5.1.0",
           "ios": "3.6.0",
           "macos": "0.5.0"
->>>>>>> 2124161e
         }
       }
     },
@@ -2701,14 +2598,10 @@
       "doc": "The geometry's offset. Values are [x, y] where negatives indicate left and up (on the flat plane), respectively.",
       "sdk-support": {
         "basic functionality": {
-<<<<<<< HEAD
-          "js": "0.27.0"
-=======
           "js": "0.27.0",
           "android": "5.1.0",
           "ios": "3.6.0",
           "macos": "0.5.0"
->>>>>>> 2124161e
         },
         "data-driven styling": {}
       }
@@ -2732,14 +2625,10 @@
       ],
       "sdk-support": {
         "basic functionality": {
-<<<<<<< HEAD
-          "js": "0.27.0"
-=======
           "js": "0.27.0",
           "android": "5.1.0",
           "ios": "3.6.0",
           "macos": "0.5.0"
->>>>>>> 2124161e
         },
         "data-driven styling": {}
       }
@@ -2752,14 +2641,10 @@
       "doc": "Name of image in sprite to use for drawing images on extruded fills. For seamless patterns, image width and height must be a factor of two (2, 4, 8, ..., 512).",
       "sdk-support": {
         "basic functionality": {
-<<<<<<< HEAD
-          "js": "0.27.0"
-=======
           "js": "0.27.0",
           "android": "5.1.0",
           "ios": "3.6.0",
           "macos": "0.5.0"
->>>>>>> 2124161e
         },
         "data-driven styling": {}
       }
@@ -2776,12 +2661,6 @@
       "transition": true,
       "sdk-support": {
         "basic functionality": {
-<<<<<<< HEAD
-          "js": "0.27.0"
-        },
-        "data-driven styling": {
-          "js": "0.27.0"
-=======
           "js": "0.27.0",
           "android": "5.1.0",
           "ios": "3.6.0",
@@ -2792,7 +2671,6 @@
           "android": "5.1.0",
           "ios": "3.6.0",
           "macos": "0.5.0"
->>>>>>> 2124161e
         }
       }
     },
@@ -2811,12 +2689,6 @@
       ],
       "sdk-support": {
         "basic functionality": {
-<<<<<<< HEAD
-          "js": "0.27.0"
-        },
-        "data-driven styling": {
-          "js": "0.27.0"
-=======
           "js": "0.27.0",
           "android": "5.1.0",
           "ios": "3.6.0",
@@ -2827,7 +2699,6 @@
           "android": "5.1.0",
           "ios": "3.6.0",
           "macos": "0.5.0"
->>>>>>> 2124161e
         }
       }
     },
@@ -3269,8 +3140,6 @@
         "data-driven styling": {}
       }
     },
-<<<<<<< HEAD
-=======
     "circle-pitch-alignment": {
       "type": "enum",
       "function": "piecewise-constant",
@@ -3295,7 +3164,6 @@
         "data-driven styling": {}
       }
     },
->>>>>>> 2124161e
     "circle-stroke-width": {
       "type": "number",
       "default": 0,
@@ -3982,142 +3850,6 @@
       }
     }
   },
-<<<<<<< HEAD
-  "paint_normal": {
-    "normal-opacity": {
-      "type": "number",
-      "doc": "The opacity at which the image will be drawn.",
-      "default": 1,
-      "minimum": 0,
-      "maximum": 1,
-      "function": "interpolated",
-      "zoom-function": true,
-      "transition": true,
-      "sdk-support": {
-        "basic functionality": {
-          "js": "0.10.0",
-          "android": "2.0.1",
-          "ios": "2.0.0",
-          "macos": "0.1.0"
-        },
-        "data-driven styling": {}
-      }
-    },
-    "normal-hue-rotate": {
-      "type": "number",
-      "default": 0,
-      "period": 360,
-      "function": "interpolated",
-      "zoom-function": true,
-      "transition": true,
-      "units": "degrees",
-      "doc": "Rotates hues around the color wheel.",
-      "sdk-support": {
-        "basic functionality": {
-          "js": "0.10.0",
-          "android": "2.0.1",
-          "ios": "2.0.0",
-          "macos": "0.1.0"
-        },
-        "data-driven styling": {}
-      }
-    },
-    "normal-brightness-min": {
-      "type": "number",
-      "function": "interpolated",
-      "zoom-function": true,
-      "doc": "Increase or reduce the brightness of the image. The value is the minimum brightness.",
-      "default": 0,
-      "minimum": 0,
-      "maximum": 1,
-      "transition": true,
-      "sdk-support": {
-        "basic functionality": {
-          "js": "0.10.0",
-          "android": "2.0.1",
-          "ios": "2.0.0",
-          "macos": "0.1.0"
-        },
-        "data-driven styling": {}
-      }
-    },
-    "normal-brightness-max": {
-      "type": "number",
-      "function": "interpolated",
-      "zoom-function": true,
-      "doc": "Increase or reduce the brightness of the image. The value is the maximum brightness.",
-      "default": 1,
-      "minimum": 0,
-      "maximum": 1,
-      "transition": true,
-      "sdk-support": {
-        "basic functionality": {
-          "js": "0.10.0",
-          "android": "2.0.1",
-          "ios": "2.0.0",
-          "macos": "0.1.0"
-        },
-        "data-driven styling": {}
-      }
-    },
-    "normal-saturation": {
-      "type": "number",
-      "doc": "Increase or reduce the saturation of the image.",
-      "default": 0,
-      "minimum": -1,
-      "maximum": 1,
-      "function": "interpolated",
-      "zoom-function": true,
-      "transition": true,
-      "sdk-support": {
-        "basic functionality": {
-          "js": "0.10.0",
-          "android": "2.0.1",
-          "ios": "2.0.0",
-          "macos": "0.1.0"
-        },
-        "data-driven styling": {}
-      }
-    },
-    "normal-contrast": {
-      "type": "number",
-      "doc": "Increase or reduce the contrast of the image.",
-      "default": 0,
-      "minimum": -1,
-      "maximum": 1,
-      "function": "interpolated",
-      "zoom-function": true,
-      "transition": true,
-      "sdk-support": {
-        "basic functionality": {
-          "js": "0.10.0",
-          "android": "2.0.1",
-          "ios": "2.0.0",
-          "macos": "0.1.0"
-        },
-        "data-driven styling": {}
-      }
-    },
-    "normal-fade-duration": {
-      "type": "number",
-      "default": 300,
-      "minimum": 0,
-      "function": "interpolated",
-      "zoom-function": true,
-      "transition": true,
-      "units": "milliseconds",
-      "doc": "Fade duration when a new tile is added.",
-      "sdk-support": {
-        "basic functionality": {
-          "js": "0.10.0",
-          "android": "2.0.1",
-          "ios": "2.0.0",
-          "macos": "0.1.0"
-        },
-        "data-driven styling": {}
-      }
-    }
-=======
   "paint_hillshade": {
       "hillshade-illumination-direction": {
         "type": "number",
@@ -4178,7 +3910,6 @@
         "zoom-function": true,
         "transition": true
       }
->>>>>>> 2124161e
   },
   "paint_background": {
     "background-color": {
