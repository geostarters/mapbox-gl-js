--- conflicted
+++ resolved
@@ -40,15 +40,8 @@
 
     let renderTarget = layer.viewportFrame;
 
-<<<<<<< HEAD
-    const now = Date.now();
-    for (let i = 0; i < coords.length; i++) {
-        var progress = getAnimationValue(source.getTile(coords[i]), layer, now);
-        drawExtrusion(painter, source, layer, coords[i], progress);
-=======
     if (painter.depthRboNeedsClear) {
         painter.setupOffscreenDepthRenderbuffer();
->>>>>>> 2124161e
     }
 
     if (!renderTarget) {
@@ -124,11 +117,7 @@
         gl.uniform1f(program.uniforms.u_height_factor, -Math.pow(2, coord.overscaledZ) / tile.tileSize / 8);
     }
 
-<<<<<<< HEAD
-    gl.uniformMatrix4fv(program.u_matrix, false, painter.translatePosMatrix(
-=======
     painter.context.gl.uniformMatrix4fv(program.uniforms.u_matrix, false, painter.translatePosMatrix(
->>>>>>> 2124161e
         coord.posMatrix,
         tile,
         layer.paint.get('fill-extrusion-translate'),
@@ -163,10 +152,11 @@
     }
     vec3.transformMat3(lightPos, lightPos, lightMat);
 
-<<<<<<< HEAD
-    gl.uniform3fv(program.u_lightpos, lightPos);
-    gl.uniform1f(program.u_lightintensity, light.calculated.intensity);
-    gl.uniform3fv(program.u_lightcolor, light.calculated.color.slice(0, 3));
+    const color = light.properties.get('color');
+
+    gl.uniform3fv(program.uniforms.u_lightpos, lightPos);
+    gl.uniform1f(program.uniforms.u_lightintensity, light.properties.get('intensity'));
+    gl.uniform3f(program.uniforms.u_lightcolor, color.r, color.g, color.b);
 }
 
 function getAnimationValue(tile, layer, now) {
@@ -187,11 +177,4 @@
 
 function easeOutQuart(t) {
     return 1-(--t)*t*t*t;
-=======
-    const color = light.properties.get('color');
-
-    gl.uniform3fv(program.uniforms.u_lightpos, lightPos);
-    gl.uniform1f(program.uniforms.u_lightintensity, light.properties.get('intensity'));
-    gl.uniform3f(program.uniforms.u_lightcolor, color.r, color.g, color.b);
->>>>>>> 2124161e
 }