--- conflicted
+++ resolved
@@ -101,16 +101,7 @@
     gl.drawArrays(gl.TRIANGLE_STRIP, 0, 4);
 }
 
-<<<<<<< HEAD
-function drawExtrusion(painter, source, layer, coord, progress) {
-    const animProgress = progress || 1.0;
-    const tile = source.getTile(coord);
-    const bucket: ?FillExtrusionBucket = (tile.getBucket(layer): any);
-    if (!bucket) return;
-
-=======
 function drawExtrusion(painter, source, layer, tile, coord, bucket, first) {
->>>>>>> 38c7250d
     const context = painter.context;
     const gl = context.gl;
 
@@ -136,9 +127,6 @@
         layer.paint.get('fill-extrusion-translate'),
         layer.paint.get('fill-extrusion-translate-anchor')
     ));
-
-    gl.uniform1f(program.u_anim_t, animProgress);
-    gl.uniform1i(program.u_reversed, layer.paint['fill-extrusion-animation-reversed']);
 
     setLight(program, painter);
 
@@ -170,24 +158,4 @@
     gl.uniform3fv(program.uniforms.u_lightpos, lightPos);
     gl.uniform1f(program.uniforms.u_lightintensity, light.properties.get('intensity'));
     gl.uniform3f(program.uniforms.u_lightcolor, color.r, color.g, color.b);
-}
-
-function getAnimationValue(tile, layer, now) {
-    const animationDuration = layer.paint['fill-extrusion-duration'];
-    const animate = layer.paint['fill-extrusion-animate'];
-    var progress = 1.0;
-
-    if (animate && tile.sourceCache && animationDuration > 0) {
-
-        progress = (now - tile.timeAdded) / animationDuration;
-        progress = (progress > 1.0 ? 1.0 : easeOutQuart(progress));
-
-    }
-
-    return progress;
-
-}
-
-function easeOutQuart(t) {
-    return 1-(--t)*t*t*t;
 }